--- conflicted
+++ resolved
@@ -14,15 +14,11 @@
 
 """HTTP Client for interacting with the Google Cloud Vision API."""
 
-<<<<<<< HEAD
 import json
-
-=======
 
 from google.cloud import _http
 
 from google.cloud.vision import __version__
->>>>>>> a3596d6d
 from google.cloud.vision.annotations import Annotations
 from google.cloud.vision.feature import Feature
 
