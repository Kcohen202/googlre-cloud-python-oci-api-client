---
version: 2
jobs:
  build:
    docker:
      - image: googleapis/nox:0.18.2
    steps:
      - checkout
      - run:
          name: Decrypt credentials
          command: |
            if [ -n "$GOOGLE_APPLICATION_CREDENTIALS" ]; then
              openssl aes-256-cbc -d -a -k "$GOOGLE_CREDENTIALS_PASSPHRASE" \
                  -in /var/code/gcp/test_utils/credentials.json.enc \
                  -out "$GOOGLE_APPLICATION_CREDENTIALS"
            else
              echo "No credentials. System tests will not run."
            fi
      - run:
          name: Decrypt Firestore credentials
          command: |
            if [ -n "$FIRESTORE_APPLICATION_CREDENTIALS" ]; then
              openssl aes-256-cbc -d -a -k "$FIRESTORE_CREDENTIALS_PASSPHRASE" \
                  -in /var/code/gcp/firestore/tests/credentials.json.enc \
                  -out "$FIRESTORE_APPLICATION_CREDENTIALS"
            else
              echo "No Firestore credentials. Firestore system tests will not run."
            fi
      - run:
          name: Add GitHub public key to known hosts
          command: |
            mkdir -p ~/.ssh/
            if [[ ! -f ~/.ssh/known_hosts ]] || ! grep "github.com" ~/.ssh/known_hosts; then
              echo "
            github.com ssh-rsa AAAAB3NzaC1yc2EAAAABIwAAAQEAq2A7hRGmdnm9tUDbO9IDSwBK6TbQa+PXYPCPy6rbTrTtw7PHkccKrpp0yVhp5HdEIcKr6pLlVDBfOLX9QUsyCOV0wzfjIJNlGEYsdlLJizHhbn2mUjvSAHQqZETYP81eFzLQNnPHt4EVVUh7VfDESU84KezmD5QlWpXLmvU31/yMf+Se8xhHTvKSCZIFImWwoG6mbUoWf9nzpIoaSjB+weqqUUmpaaasXVal72J+UX2B+2RPW3RcT0eOzQgqlJL3RKrTJvdsjE3JEAvGq3lGHSZXy28G3skua2SmVi/w4yCE6gbODqnTWlg7+wC604ydGXA8VJiS5ap43JXiUFFAaQ==
              " >> ~/.ssh/known_hosts
            fi
      - run:
          name: Declare target packages (changed packages and dependencies).
          command: |
            python3.6 test_utils/scripts/get_target_packages.py > ~/target_packages
            cat ~/target_packages
      - run:
          name: Run tests - google.cloud.core
          command: |
            if [[ -n $(grep -x core ~/target_packages) ]]; then
              nox -f core/nox.py
            fi
      - run:
          name: Run tests - google.cloud.asset
          command: |
            if [[ -n $(grep -x asset ~/target_packages) ]]; then
              nox -f asset/nox.py
            fi
      - run:
          name: Run tests - google.cloud.bigquery
          command: |
            if [[ -n $(grep -x bigquery ~/target_packages) ]]; then
              nox -f bigquery/nox.py
            fi
      - run:
          name: Run tests - google.cloud.bigquery_datatransfer
          command: |
            if [[ -n $(grep -x bigquery_datatransfer ~/target_packages) ]]; then
              nox -f bigquery_datatransfer/nox.py
            fi
      - run:
          name: Run tests - google.cloud.bigtable
          command: |
            if [[ -n $(grep -x bigtable ~/target_packages) ]]; then
              nox -f bigtable/nox.py
            fi
      - run:
          name: Run tests - google.cloud.container
          command: |
            if [[ -n $(grep -x container ~/target_packages) ]]; then
              nox -f container/nox.py
            fi
      - run:
          name: Run tests - google.cloud.datastore
          command: |
            if [[ -n $(grep -x datastore ~/target_packages) ]]; then
              nox -f datastore/nox.py
            fi
      - run:
          name: Run tests - google.cloud.dataproc
          command: |
            if [[ -n $(grep -x dataproc ~/target_packages) ]]; then
              nox -f dataproc/nox.py
            fi
      - run:
          name: Run tests - google.cloud.dlp
          command: |
            if [[ -n $(grep -x dlp ~/target_packages) ]]; then
              nox -f dlp/nox.py
            fi
      - run:
          name: Run tests - google.cloud.dns
          command: |
            if [[ -n $(grep -x dns ~/target_packages) ]]; then
              nox -f dns/nox.py
            fi
      - run:
          name: Run tests - google.cloud.error_reporting
          command: |
            if [[ -n $(grep -x error_reporting ~/target_packages) ]]; then
              nox -f error_reporting/nox.py
            fi
      - run:
          name: Run tests - google.cloud.firestore
          command: |
            if [[ -n $(grep -x firestore ~/target_packages) ]]; then
              nox -f firestore/nox.py
            fi
      - run:
          name: Run tests - google.cloud.language
          command: |
            if [[ -n $(grep -x language ~/target_packages) ]]; then
              nox -f language/nox.py
            fi
      - run:
          name: Run tests - google.cloud.logging
          command: |
            if [[ -n $(grep -x logging ~/target_packages) ]]; then
              nox -f logging/nox.py
            fi
      - run:
          name: Run tests - google.cloud.monitoring
          command: |
            if [[ -n $(grep -x monitoring ~/target_packages) ]]; then
              nox -f monitoring/nox.py
            fi
      - run:
          name: Run tests - google.cloud.pubsub
          command: |
            if [[ -n $(grep -x pubsub ~/target_packages) ]]; then
              nox -f pubsub/nox.py
            fi
      - run:
          name: Run tests - google.cloud.resource_manager
          command: |
            if [[ -n $(grep -x resource_manager ~/target_packages) ]]; then
              nox -f resource_manager/nox.py
            fi
      - run:
          name: Run tests - google.cloud.runtimeconfig
          command: |
            if [[ -n $(grep -x runtimeconfig ~/target_packages) ]]; then
              nox -f runtimeconfig/nox.py
            fi
      - run:
          name: Run tests - google.cloud.spanner
          command: |
            if [[ -n $(grep -x spanner ~/target_packages) ]]; then
              nox -f spanner/nox.py
            fi
      - run:
          name: Run tests - google.cloud.speech
          command: |
            if [[ -n $(grep -x speech ~/target_packages) ]]; then
              nox -f speech/nox.py
            fi
      - run:
<<<<<<< HEAD
          name: Run tests - google.cloud.trace
          command: |
            if [[ -n $(grep -x trace ~/target_packages) ]]; then
              nox -f trace/nox.py
            fi
      - run:
          name: Run tests - google.cloud.translate
          command: |
            if [[ -n $(grep -x translate ~/target_packages) ]]; then
              nox -f translate/nox.py
=======
          name: Run tests - google.cloud.storage
          command: |
            if [[ -n $(grep -x storage ~/target_packages) ]]; then
              nox -f storage/nox.py
>>>>>>> 463121df
            fi
      - run:
          name: Make sure google-cloud setup.py is valid
          command: |
            nox -s lint_setup_py
      - deploy:
          name: Update the docs
          command: nox -s docs
      - deploy:
          name: Push to PyPI (if this is a release tag).
          command: test_utils/scripts/circleci/twine_upload.sh
    working_directory: /var/code/gcp/

deployment:
  tag_build_for_cci2:
    # 1.0 style config for tag builds workaround
    # For context, see:
    # - https://discuss.circleci.com/t/build-on-tag/9864/30
    # - https://discuss.circleci.com/t/git-tag-deploys-in-2-0/9493/8
    # - https://circleci.com/gh/keybits/circulate/58#config/containers/0
    # See "test_utils/scripts/circleci/get_tagged_package.py" for info on REGEX
    tag: /(([a-z]+)-)*([0-9]+)\.([0-9]+)\.([0-9]+)/
    commands:
      - true<|MERGE_RESOLUTION|>--- conflicted
+++ resolved
@@ -161,25 +161,6 @@
               nox -f speech/nox.py
             fi
       - run:
-<<<<<<< HEAD
-          name: Run tests - google.cloud.trace
-          command: |
-            if [[ -n $(grep -x trace ~/target_packages) ]]; then
-              nox -f trace/nox.py
-            fi
-      - run:
-          name: Run tests - google.cloud.translate
-          command: |
-            if [[ -n $(grep -x translate ~/target_packages) ]]; then
-              nox -f translate/nox.py
-=======
-          name: Run tests - google.cloud.storage
-          command: |
-            if [[ -n $(grep -x storage ~/target_packages) ]]; then
-              nox -f storage/nox.py
->>>>>>> 463121df
-            fi
-      - run:
           name: Make sure google-cloud setup.py is valid
           command: |
             nox -s lint_setup_py
