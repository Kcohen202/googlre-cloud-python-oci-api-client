--- conflicted
+++ resolved
@@ -29,39 +29,31 @@
     artman_output_name="container-v1",
 )
 
-<<<<<<< HEAD
 s.move(library / "google/cloud/container_v1")
-
-# Issues exist where python files should define the source encoding
-# https://github.com/googleapis/gapic-generator/issues/2097
-s.replace("google/**/proto/*_pb2.py", r"(^.*$\n)*", r"# -*- coding: utf-8 -*-\n\g<0>")
-
-# ----------------------------------------------------------------------------
-# Add templated files
-# ----------------------------------------------------------------------------
-templated_files = common.py_library(unit_cov_level=86, cov_level=86)
-s.move(templated_files)
-=======
-s.move(library / 'google/cloud/container_v1')
-s.move(library / 'tests/unit/gapic/v1')
+s.move(library / "tests/unit/gapic/v1")
 
 # Issues exist where python files should define the source encoding
 # https://github.com/googleapis/gapic-generator/issues/2097
 s.replace(
-    'google/**/proto/*_pb2.py',
+    "google/**/proto/*_pb2.py",
     r"(^.*$\n)*",
     r"# -*- coding: utf-8 -*-\n\g<0>")
 
 
 # Workaround https://github.com/googleapis/gapic-generator/issues/2449
 s.replace(
-    'google/cloud/container_v1/proto/cluster_service_pb2.py',
-    r'nodePool>\n',
-    r'nodePool>`__\n',
+    "google/cloud/container_v1/proto/cluster_service_pb2.py",
+    r"nodePool>\n",
+    r"nodePool>`__\n",
 )
 s.replace(
-    'google/cloud/container_v1/proto/cluster_service_pb2.py',
-    r'(\s+)`__ instead',
-    r'\g<1>instead',
+    "google/cloud/container_v1/proto/cluster_service_pb2.py",
+    r"(\s+)`__ instead",
+    r"\g<1>instead",
 )
->>>>>>> a5af6acb
+
+# ----------------------------------------------------------------------------
+# Add templated files
+# ----------------------------------------------------------------------------
+templated_files = common.py_library(unit_cov_level=86, cov_level=86)
+s.move(templated_files)