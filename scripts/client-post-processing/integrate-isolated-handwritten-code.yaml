# Copyright 2023 Google LLC
#
# Licensed under the Apache License, Version 2.0 (the "License");
# you may not use this file except in compliance with the License.
# You may obtain a copy of the License at
#
#      http://www.apache.org/licenses/LICENSE-2.0
#
# Unless required by applicable law or agreed to in writing, software
# distributed under the License is distributed on an "AS IS" BASIS,
# WITHOUT WARRANTIES OR CONDITIONS OF ANY KIND, either express or implied.
# See the License for the specific language governing permissions and
# limitations under the License.
description: Integrate isolated handwritten helpers/mixin code
url: https://github.com/googleapis/gapic-generator-python/issues/1642
replacements:
  - paths: [
      packages/google-cloud-vision/google/cloud/vision/__init__.py
    ]
    before: |
      from google.cloud.vision_v1.services.image_annotator.client import ImageAnnotatorClient
    after:  |
      from google.cloud.vision_v1 import ImageAnnotatorClient
    count: 1
  - paths: [
      packages/google-cloud-vision/google/cloud/vision_v1/__init__.py,
      packages/google-cloud-vision/google/cloud/vision_v1p1beta1/__init__.py,
      packages/google-cloud-vision/google/cloud/vision_v1p2beta1/__init__.py,
      packages/google-cloud-vision/google/cloud/vision_v1p3beta1/__init__.py,
      packages/google-cloud-vision/google/cloud/vision_v1p4beta1/__init__.py,
    ]
    before: |
      from .services.image_annotator import ImageAnnotatorAsyncClient, ImageAnnotatorClient
    after: |
      from google.cloud.vision_helpers import VisionHelpers
      from google.cloud.vision_helpers.decorators import add_single_feature_methods\n
      from .services.image_annotator import ImageAnnotatorAsyncClient
      from .services.image_annotator import ImageAnnotatorClient as IacImageAnnotatorClient
    count: 5
  - paths: [
      packages/google-cloud-vision/google/cloud/vision_v1/__init__.py,
      packages/google-cloud-vision/google/cloud/vision_v1p1beta1/__init__.py,
      packages/google-cloud-vision/google/cloud/vision_v1p2beta1/__init__.py,
      packages/google-cloud-vision/google/cloud/vision_v1p3beta1/__init__.py,
      packages/google-cloud-vision/google/cloud/vision_v1p4beta1/__init__.py,
    ]    
    before: |
      from .types.web_detection import WebDetection\n
      __all__ = \(
    after: |
      from .types.web_detection import WebDetection\n\n
      @add_single_feature_methods
      class ImageAnnotatorClient(VisionHelpers, IacImageAnnotatorClient):
          __doc__ = IacImageAnnotatorClient.__doc__
          Feature = Feature\n\n
      __all__ = (
    count: 5
  - paths: [
<<<<<<< HEAD
      "packages/google-cloud-translate/setup.py"
    ]
    before: |
      dependencies = \[
          "google-api-core\[grpc\] >= 1.34.0, <3.0.0dev,!=2.0.*,!=2.1.*,!=2.2.*,!=2.3.*,!=2.4.*,!=2.5.*,!=2.6.*,!=2.7.*,!=2.8.*,!=2.9.*,!=2.10.*",
          "proto-plus >= 1.22.0, <2.0.0dev",
    after: |
      dependencies = [
          "google-api-core[grpc] >= 1.34.0, <3.0.0dev,!=2.0.*,!=2.1.*,!=2.2.*,!=2.3.*,!=2.4.*,!=2.5.*,!=2.6.*,!=2.7.*,!=2.8.*,!=2.9.*,!=2.10.*",
          "google-cloud-core >= 1.4.4, <3.0.0dev",
          "proto-plus >= 1.22.0, <2.0.0dev",
    count: 1
  - paths: [
      "packages/google-cloud-translate/testing/constraints-3.7.txt"
    ]
    before: |
      proto-plus==1.22.0
      protobuf==3.19.5
    after: |
      proto-plus==1.22.0
      google-cloud-core==1.4.4
      protobuf==3.19.5
    count: 1
  - paths: [
      "packages/google-cloud-translate/docs/index.rst",
    ]
    before: |
      API Reference
      -------------
      .. toctree::
          :maxdepth: 2

          translate_v2/services_
          translate_v2/types_
    after: |
      API Reference
      -------------
      .. toctree::
          :maxdepth: 2

          v2
=======
      packages/google-cloud-speech/google/cloud/speech_v1/__init__.py,
    ]    
    before: |
      from .types.resource import CustomClass, PhraseSet, SpeechAdaptation\n
      __all__ = \(
    after: |
      from .types.resource import CustomClass, PhraseSet, SpeechAdaptation\n
      from google.cloud.speech_v1.helpers import SpeechHelpers\n\n
      class SpeechClient(SpeechHelpers, SpeechClient):
          __doc__ = SpeechClient.__doc__\n\n
      __all__ = (
    count: 1
  - paths: [
      packages/google-cloud-speech/google/cloud/speech_v1p1beta1/__init__.py,
    ]    
    before: |
      \)\n
      __all__ = \(
    after: |
      )\n
      from google.cloud.speech_v1.helpers import SpeechHelpers
      \n
      class SpeechClient(SpeechHelpers, SpeechClient):
          __doc__ = SpeechClient.__doc__\n\n
      __all__ = (
    count: 1
  - paths: [
      packages/google-cloud-speech/google/cloud/speech/__init__.py,
    ]    
    before: |
      from google.cloud.speech_v1.services.speech.client import SpeechClient
    after: |
      from google.cloud.speech_v1 import SpeechClient
>>>>>>> fca24bdf
    count: 1<|MERGE_RESOLUTION|>--- conflicted
+++ resolved
@@ -56,7 +56,6 @@
       __all__ = (
     count: 5
   - paths: [
-<<<<<<< HEAD
       "packages/google-cloud-translate/setup.py"
     ]
     before: |
@@ -98,7 +97,8 @@
           :maxdepth: 2
 
           v2
-=======
+    count: 1
+  - paths: [
       packages/google-cloud-speech/google/cloud/speech_v1/__init__.py,
     ]    
     before: |
@@ -132,5 +132,4 @@
       from google.cloud.speech_v1.services.speech.client import SpeechClient
     after: |
       from google.cloud.speech_v1 import SpeechClient
->>>>>>> fca24bdf
     count: 1