--- conflicted
+++ resolved
@@ -86,13 +86,9 @@
         }
         expected_uri = conn.build_api_url("/rainbow")
         http.request.assert_called_once_with(
-<<<<<<< HEAD
-            data=req_data, headers=expected_headers, method="GET", timeout=60, url=expected_uri
-=======
             data=req_data,
             headers=expected_headers,
             method="GET",
             url=expected_uri,
-            timeout=None,
->>>>>>> 2461208b
+            timeout=60,
         )