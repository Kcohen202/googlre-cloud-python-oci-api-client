--- conflicted
+++ resolved
@@ -1,34 +1,19 @@
 {
-<<<<<<< HEAD
-  "updateTime": "2019-06-13T21:33:08.394792Z",
-=======
   "updateTime": "2019-07-26T12:35:19.816916Z",
->>>>>>> a76637ca
   "sources": [
     {
       "generator": {
         "name": "artman",
-<<<<<<< HEAD
-        "version": "0.24.1",
-        "dockerImage": "googleapis/artman@sha256:6018498e15310260dc9b03c9d576608908ed9fbabe42e1494ff3d827fea27b19"
-=======
         "version": "0.31.0",
         "dockerImage": "googleapis/artman@sha256:9aed6bbde54e26d2fcde7aa86d9f64c0278f741e58808c46573e488cbf6098f0"
->>>>>>> a76637ca
       }
     },
     {
       "git": {
         "name": "googleapis",
-<<<<<<< HEAD
-        "remote": "git@github.com:googleapis/googleapis.git",
-        "sha": "a9a85bc86b07240bee4f535cd77e097df62d4be4",
-        "internalRef": "253097146"
-=======
         "remote": "https://github.com/googleapis/googleapis.git",
         "sha": "0906a9e74f4db789aee7fc5016ab828d3dd24f03",
         "internalRef": "260061471"
->>>>>>> a76637ca
       }
     },
     {
