--- conflicted
+++ resolved
@@ -68,14 +68,6 @@
     '`Alpha`', '`Beta`')
 
 
-<<<<<<< HEAD
-s.replace(
-    ['README.rst', 'docs/index.rst'],
-    '.. _Alpha', '.. _Beta')
-
-
-=======
->>>>>>> 413f8e71
 # Fix bad reference to operations_v1
 s.replace(
     '**/gapic/**/*_transport.py',
