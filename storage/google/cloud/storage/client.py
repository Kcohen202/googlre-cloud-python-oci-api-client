--- conflicted
+++ resolved
@@ -327,9 +327,6 @@
             return None
 
     def create_bucket(
-<<<<<<< HEAD
-        self, bucket_or_name, requester_pays=None, project=None, location=None
-=======
         self,
         bucket_or_name,
         requester_pays=None,
@@ -338,7 +335,6 @@
         location=None,
         predefined_acl=None,
         predefined_default_object_acl=None,
->>>>>>> 35427fbd
     ):
         """API call: create a new bucket via a POST request.
 
@@ -357,25 +353,19 @@
             project (str):
                 Optional. The project under which the bucket is to be created.
                 If not passed, uses the project set on the client.
-<<<<<<< HEAD
-=======
             user_project (str):
                 Optional. The project ID to be billed for API requests
                 made via created bucket.
->>>>>>> 35427fbd
             location (str):
                 Optional. The location of the bucket. If not passed,
                 the default location, US, will be used. See
                 https://cloud.google.com/storage/docs/bucket-locations
-<<<<<<< HEAD
-=======
             predefined_acl (str):
                 Optional. Name of predefined ACL to apply to bucket. See:
                 https://cloud.google.com/storage/docs/access-control/lists#predefined-acl
             predefined_default_object_acl (str):
                 Optional. Name of predefined ACL to apply to bucket's objects. See:
                 https://cloud.google.com/storage/docs/access-control/lists#predefined-acl
->>>>>>> 35427fbd
 
         Returns:
             google.cloud.storage.bucket.Bucket
@@ -421,8 +411,6 @@
             bucket.requester_pays = requester_pays
 
         query_params = {"project": project}
-<<<<<<< HEAD
-=======
 
         if predefined_acl is not None:
             predefined_acl = BucketACL.validate_predefined(predefined_acl)
@@ -434,7 +422,6 @@
             )
             query_params["predefinedDefaultObjectAcl"] = predefined_default_object_acl
 
->>>>>>> 35427fbd
         properties = {key: bucket._properties[key] for key in bucket._changes}
         properties["name"] = bucket.name
 
