--- conflicted
+++ resolved
@@ -6,9 +6,6 @@
     "packages/google-maps-addressvalidation": "0.1.0",
     "packages/google-maps-routing": "0.1.0",
     "packages/google-apps-script-type": "0.2.0",
-<<<<<<< HEAD
-    "packages/google-cloud-storageinsights": "0.0.0"
-=======
+    "packages/google-cloud-storageinsights": "0.0.0",
     "packages/google-cloud-vmwareengine": "0.1.0"
->>>>>>> 02d3f20e
 }