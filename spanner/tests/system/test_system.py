--- conflicted
+++ resolved
@@ -1535,7 +1535,6 @@
                 [[['a', 1], ['b', 2]]],
             ])
 
-<<<<<<< HEAD
     def test_execute_sql_returning_empty_array_of_struct(self):
         SQL = (
             "SELECT ARRAY(SELECT AS STRUCT C1, C2 "
@@ -1557,15 +1556,9 @@
                 [[]],
             ])
 
-    def test_execute_sql_w_query_param(self):
-        session = self._db.session()
-        session.create()
-        self.to_delete.append(session)
-=======
     def test_invalid_type(self):
         table = 'counters'
         columns = ('name', 'value')
->>>>>>> c5c556ec
 
         valid_input = (('', 0),)
         with self._db.batch() as batch:
