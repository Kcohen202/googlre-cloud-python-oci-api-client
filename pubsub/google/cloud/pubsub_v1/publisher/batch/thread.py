--- conflicted
+++ resolved
@@ -19,12 +19,7 @@
 import time
 import uuid
 
-<<<<<<< HEAD
-from google import gax
-
-=======
 import google.api.core.future
->>>>>>> 5f0549b0
 from google.cloud.pubsub_v1 import types
 from google.cloud.pubsub_v1.publisher import exceptions
 from google.cloud.pubsub_v1.publisher.batch import base
@@ -165,20 +160,12 @@
         if len(self._messages) == 0:
             return
 
-<<<<<<< HEAD
-        # Make the actual GRPC request.
+        # Begin the request to publish these messages.
         # Log how long the underlying request takes.
         start = time.time()
-=======
-        # Begin the request to publish these messages.
->>>>>>> 5f0549b0
         response = self.client.api.publish(
             self._topic,
             self.messages,
-            # options=gax.CallOptions(**{
-            #     'grpc.max_message_length': 20 * (1024 ** 2) + 1,
-            #     'grpc.max_receive_message_length': 20 * (1024 ** 2) + 1,
-            # }),
         )
         end = time.time()
         logging.getLogger().debug('gRPC Publish took {sec} seconds.'.format(
