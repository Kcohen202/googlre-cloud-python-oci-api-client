# Copyright 2017, Google Inc. All rights reserved.
#
# Licensed under the Apache License, Version 2.0 (the "License");
# you may not use this file except in compliance with the License.
# You may obtain a copy of the License at
#
#     http://www.apache.org/licenses/LICENSE-2.0
#
# Unless required by applicable law or agreed to in writing, software
# distributed under the License is distributed on an "AS IS" BASIS,
# WITHOUT WARRANTIES OR CONDITIONS OF ANY KIND, either express or implied.
# See the License for the specific language governing permissions and
# limitations under the License.

from __future__ import absolute_import

import collections
import sys

import psutil

from google.cloud.proto.pubsub.v1 import pubsub_pb2
from google.gax.utils.messages import get_messages
from google.protobuf import timestamp_pb2


# Define the default values for batching.
#
# This class is used when creating a publisher or subscriber client, and
# these settings can be altered to tweak Pub/Sub behavior.
# The defaults should be fine for most use cases.
BatchSettings = collections.namedtuple('BatchSettings',
    ['max_bytes', 'max_latency', 'max_messages'],
)
BatchSettings.__new__.__defaults__ = (
    1024 * 1024 * 5,  # max_bytes: 5 MB
    0.05,             # max_latency: 0.05 seconds
    1000,             # max_messages: 1,000
)

# Define the type class and default values for flow control settings.
#
# This class is used when creating a publisher or subscriber client, and
# these settings can be altered to tweak Pub/Sub behavior.
# The defaults should be fine for most use cases.
FlowControl = collections.namedtuple('FlowControl',
    ['max_bytes', 'max_messages', 'resume_threshold'],
)
FlowControl.__new__.__defaults__ = (
    psutil.virtual_memory().total * 0.2,  # max_bytes: 20% of total RAM
    float('inf'),                         # max_messages: no limit
    0.8,                                  # resume_threshold: 80%
)


<<<<<<< HEAD
# Pub/Sub uses timestamps from the common protobuf package.
# Do not make users import from there.
Timestamp = timestamp_pb2.Timestamp


names = ['BatchSettings', 'FlowControl', 'Timestamp']
=======
_names = ['BatchSettings', 'FlowControl']
>>>>>>> 12d44be6
for name, message in get_messages(pubsub_pb2).items():
    setattr(sys.modules[__name__], name, message)
    _names.append(name)


__all__ = tuple(sorted(_names))<|MERGE_RESOLUTION|>--- conflicted
+++ resolved
@@ -53,16 +53,12 @@
 )
 
 
-<<<<<<< HEAD
 # Pub/Sub uses timestamps from the common protobuf package.
 # Do not make users import from there.
 Timestamp = timestamp_pb2.Timestamp
 
 
-names = ['BatchSettings', 'FlowControl', 'Timestamp']
-=======
-_names = ['BatchSettings', 'FlowControl']
->>>>>>> 12d44be6
+_names = ['BatchSettings', 'FlowControl', 'Timestamp']
 for name, message in get_messages(pubsub_pb2).items():
     setattr(sys.modules[__name__], name, message)
     _names.append(name)
