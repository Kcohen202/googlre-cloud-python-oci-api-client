# Copyright 2018, Google LLC
#
# Licensed under the Apache License, Version 2.0 (the "License");
# you may not use this file except in compliance with the License.
# You may obtain a copy of the License at
#
#     https://www.apache.org/licenses/LICENSE-2.0
#
# Unless required by applicable law or agreed to in writing, software
# distributed under the License is distributed on an "AS IS" BASIS,
# WITHOUT WARRANTIES OR CONDITIONS OF ANY KIND, either express or implied.
# See the License for the specific language governing permissions and
# limitations under the License.

import logging
import threading
import time
import types as stdlib_types

import mock
import pytest
from six.moves import queue

from google.api_core import bidi
from google.api_core import exceptions
from google.cloud.pubsub_v1 import types
from google.cloud.pubsub_v1.gapic import subscriber_client_config
from google.cloud.pubsub_v1.subscriber import client
from google.cloud.pubsub_v1.subscriber import message
from google.cloud.pubsub_v1.subscriber import scheduler
from google.cloud.pubsub_v1.subscriber._protocol import dispatcher
from google.cloud.pubsub_v1.subscriber._protocol import heartbeater
from google.cloud.pubsub_v1.subscriber._protocol import leaser
from google.cloud.pubsub_v1.subscriber._protocol import requests
from google.cloud.pubsub_v1.subscriber._protocol import streaming_pull_manager
import grpc


@pytest.mark.parametrize(
    "exception,expected_cls",
    [
        (ValueError("meep"), ValueError),
        (
            mock.create_autospec(grpc.RpcError, instance=True),
            exceptions.GoogleAPICallError,
        ),
    ],
)
def test__maybe_wrap_exception(exception, expected_cls):
    assert isinstance(
        streaming_pull_manager._maybe_wrap_exception(exception), expected_cls
    )


def test__wrap_callback_errors_no_error():
    msg = mock.create_autospec(message.Message, instance=True)
    callback = mock.Mock()
    on_callback_error = mock.Mock()

    streaming_pull_manager._wrap_callback_errors(callback, on_callback_error, msg)

    callback.assert_called_once_with(msg)
    msg.nack.assert_not_called()
    on_callback_error.assert_not_called()


def test__wrap_callback_errors_error():
    callback_error = ValueError("meep")

    msg = mock.create_autospec(message.Message, instance=True)
    callback = mock.Mock(side_effect=callback_error)
    on_callback_error = mock.Mock()

    streaming_pull_manager._wrap_callback_errors(callback, on_callback_error, msg)

    msg.nack.assert_called_once()
    on_callback_error.assert_called_once_with(callback_error)


def test_constructor_and_default_state():
    manager = streaming_pull_manager.StreamingPullManager(
        mock.sentinel.client, mock.sentinel.subscription
    )

    # Public state
    assert manager.is_active is False
    assert manager.flow_control == types.FlowControl()
    assert manager.dispatcher is None
    assert manager.leaser is None
    assert manager.ack_histogram is not None
    assert manager.ack_deadline == 10
    assert manager.load == 0

    # Private state
    assert manager._client == mock.sentinel.client
    assert manager._subscription == mock.sentinel.subscription
    assert manager._scheduler is not None


def test_constructor_with_options():
    manager = streaming_pull_manager.StreamingPullManager(
        mock.sentinel.client,
        mock.sentinel.subscription,
        flow_control=mock.sentinel.flow_control,
        scheduler=mock.sentinel.scheduler,
    )

    assert manager.flow_control == mock.sentinel.flow_control
    assert manager._scheduler == mock.sentinel.scheduler


def make_manager(**kwargs):
    client_ = mock.create_autospec(client.Client, instance=True)
    scheduler_ = mock.create_autospec(scheduler.Scheduler, instance=True)
    return streaming_pull_manager.StreamingPullManager(
        client_, "subscription-name", scheduler=scheduler_, **kwargs
    )


def fake_leaser_add(leaser, init_msg_count=0, assumed_msg_size=10):
    """Add a simplified fake add() method to a leaser instance.

    The fake add() method actually increases the leaser's internal message count
    by one for each message, and the total bytes by ``assumed_msg_size`` for
    each message (regardless of the actual message size).
    """

    def fake_add(self, items):
        self.message_count += len(items)
        self.bytes += len(items) * assumed_msg_size

    leaser.message_count = init_msg_count
    leaser.bytes = init_msg_count * assumed_msg_size
    leaser.add = stdlib_types.MethodType(fake_add, leaser)


def test_ack_deadline():
    manager = make_manager()
    assert manager.ack_deadline == 10
    manager.ack_histogram.add(20)
    assert manager.ack_deadline == 20
    manager.ack_histogram.add(10)
    assert manager.ack_deadline == 20


def test_maybe_pause_consumer_wo_consumer_set():
    manager = make_manager(
        flow_control=types.FlowControl(max_messages=10, max_bytes=1000)
    )
    manager.maybe_pause_consumer()  # no raise
    # Ensure load > 1
    _leaser = manager._leaser = mock.create_autospec(leaser.Leaser)
    _leaser.message_count = 100
    _leaser.bytes = 10000
    manager.maybe_pause_consumer()  # no raise


def test_lease_load_and_pause():
    manager = make_manager(
        flow_control=types.FlowControl(max_messages=10, max_bytes=1000)
    )
    manager._leaser = leaser.Leaser(manager)
    manager._consumer = mock.create_autospec(bidi.BackgroundConsumer, instance=True)
    manager._consumer.is_paused = False

    # This should mean that our messages count is at 10%, and our bytes
    # are at 15%; load should return the higher (0.15), and shouldn't cause
    # the consumer to pause.
    manager.leaser.add([requests.LeaseRequest(ack_id="one", byte_size=150)])
    assert manager.load == 0.15
    manager.maybe_pause_consumer()
    manager._consumer.pause.assert_not_called()

    # After this message is added, the messages should be higher at 20%
    # (versus 16% for bytes).
    manager.leaser.add([requests.LeaseRequest(ack_id="two", byte_size=10)])
    assert manager.load == 0.2

    # Returning a number above 100% is fine, and it should cause this to pause.
    manager.leaser.add([requests.LeaseRequest(ack_id="three", byte_size=1000)])
    assert manager.load == 1.16
    manager.maybe_pause_consumer()
    manager._consumer.pause.assert_called_once()


def test_drop_and_resume():
    manager = make_manager(
        flow_control=types.FlowControl(max_messages=10, max_bytes=1000)
    )
    manager._leaser = leaser.Leaser(manager)
    manager._consumer = mock.create_autospec(bidi.BackgroundConsumer, instance=True)
    manager._consumer.is_paused = True

    # Add several messages until we're over the load threshold.
    manager.leaser.add(
        [
            requests.LeaseRequest(ack_id="one", byte_size=750),
            requests.LeaseRequest(ack_id="two", byte_size=250),
        ]
    )

    assert manager.load == 1.0

    # Trying to resume now should have no effect as we're over the threshold.
    manager.maybe_resume_consumer()
    manager._consumer.resume.assert_not_called()

    # Drop the 200 byte message, which should put us under the resume
    # threshold.
    manager.leaser.remove([requests.DropRequest(ack_id="two", byte_size=250)])
    manager.maybe_resume_consumer()
    manager._consumer.resume.assert_called_once()


def test_resume_not_paused():
    manager = make_manager()
    manager._consumer = mock.create_autospec(bidi.BackgroundConsumer, instance=True)
    manager._consumer.is_paused = False

    # Resuming should have no effect is the consumer is not actually paused.
    manager.maybe_resume_consumer()
    manager._consumer.resume.assert_not_called()


def test_maybe_resume_consumer_wo_consumer_set():
    manager = make_manager(
        flow_control=types.FlowControl(max_messages=10, max_bytes=1000)
    )
    manager.maybe_resume_consumer()  # no raise


def test__maybe_release_messages_on_overload():
    manager = make_manager(
        flow_control=types.FlowControl(max_messages=10, max_bytes=1000)
    )
    # Ensure load is exactly 1.0 (to verify that >= condition is used)
    _leaser = manager._leaser = mock.create_autospec(leaser.Leaser)
    _leaser.message_count = 10
    _leaser.bytes = 1000

    msg = mock.create_autospec(message.Message, instance=True, ack_id="ack", size=11)
    manager._messages_on_hold.put(msg)

    manager._maybe_release_messages()

    assert manager._messages_on_hold.qsize() == 1
    manager._leaser.add.assert_not_called()
    manager._scheduler.schedule.assert_not_called()


def test__maybe_release_messages_below_overload():
    manager = make_manager(
        flow_control=types.FlowControl(max_messages=10, max_bytes=1000)
    )
    manager._callback = mock.sentinel.callback

    # init leaser message count to 8 to leave room for 2 more messages
    _leaser = manager._leaser = mock.create_autospec(leaser.Leaser)
    fake_leaser_add(_leaser, init_msg_count=8, assumed_msg_size=25)
    _leaser.add = mock.Mock(wraps=_leaser.add)  # to spy on calls

    messages = [
        mock.create_autospec(message.Message, instance=True, ack_id="ack_foo", size=11),
        mock.create_autospec(message.Message, instance=True, ack_id="ack_bar", size=22),
        mock.create_autospec(message.Message, instance=True, ack_id="ack_baz", size=33),
    ]
    for msg in messages:
        manager._messages_on_hold.put(msg)

    # the actual call of MUT
    manager._maybe_release_messages()

    assert manager._messages_on_hold.qsize() == 1
    msg = manager._messages_on_hold.get_nowait()
    assert msg.ack_id == "ack_baz"

    assert len(_leaser.add.mock_calls) == 2
    expected_calls = [
        mock.call([requests.LeaseRequest(ack_id="ack_foo", byte_size=11)]),
        mock.call([requests.LeaseRequest(ack_id="ack_bar", byte_size=22)]),
    ]
    _leaser.add.assert_has_calls(expected_calls)

    schedule_calls = manager._scheduler.schedule.mock_calls
    assert len(schedule_calls) == 2
    for _, call_args, _ in schedule_calls:
        assert call_args[0] == mock.sentinel.callback
        assert isinstance(call_args[1], message.Message)
        assert call_args[1].ack_id in ("ack_foo", "ack_bar")


def test_send_unary():
    manager = make_manager()
    manager._UNARY_REQUESTS = True

    manager.send(
        types.StreamingPullRequest(
            ack_ids=["ack_id1", "ack_id2"],
            modify_deadline_ack_ids=["ack_id3", "ack_id4", "ack_id5"],
            modify_deadline_seconds=[10, 20, 20],
        )
    )

    manager._client.acknowledge.assert_called_once_with(
        subscription=manager._subscription, ack_ids=["ack_id1", "ack_id2"]
    )

    manager._client.modify_ack_deadline.assert_has_calls(
        [
            mock.call(
                subscription=manager._subscription,
                ack_ids=["ack_id3"],
                ack_deadline_seconds=10,
            ),
            mock.call(
                subscription=manager._subscription,
                ack_ids=["ack_id4", "ack_id5"],
                ack_deadline_seconds=20,
            ),
        ],
        any_order=True,
    )


def test_send_unary_empty():
    manager = make_manager()
    manager._UNARY_REQUESTS = True

    manager.send(types.StreamingPullRequest())

    manager._client.acknowledge.assert_not_called()
    manager._client.modify_ack_deadline.assert_not_called()


def test_send_unary_api_call_error(caplog):
    caplog.set_level(logging.DEBUG)

    manager = make_manager()
    manager._UNARY_REQUESTS = True

    error = exceptions.GoogleAPICallError("The front fell off")
    manager._client.acknowledge.side_effect = error

    manager.send(types.StreamingPullRequest(ack_ids=["ack_id1", "ack_id2"]))

    assert "The front fell off" in caplog.text


def test_send_unary_retry_error(caplog):
    caplog.set_level(logging.DEBUG)

    manager, _, _, _, _, _ = make_running_manager()
    manager._UNARY_REQUESTS = True

    error = exceptions.RetryError(
        "Too long a transient error", cause=Exception("Out of time!")
    )
    manager._client.acknowledge.side_effect = error

    with pytest.raises(exceptions.RetryError):
        manager.send(types.StreamingPullRequest(ack_ids=["ack_id1", "ack_id2"]))

    assert "RetryError while sending unary RPC" in caplog.text
    assert "signaled streaming pull manager shutdown" in caplog.text


def test_send_streaming():
    manager = make_manager()
    manager._UNARY_REQUESTS = False
    manager._rpc = mock.create_autospec(bidi.BidiRpc, instance=True)

    manager.send(mock.sentinel.request)

    manager._rpc.send.assert_called_once_with(mock.sentinel.request)


def test_heartbeat():
    manager = make_manager()
    manager._rpc = mock.create_autospec(bidi.BidiRpc, instance=True)
    manager._rpc.is_active = True

    manager.heartbeat()

    manager._rpc.send.assert_called_once_with(types.StreamingPullRequest())


def test_heartbeat_inactive():
    manager = make_manager()
    manager._rpc = mock.create_autospec(bidi.BidiRpc, instance=True)
    manager._rpc.is_active = False

    manager.heartbeat()

    manager._rpc.send.assert_not_called()


@mock.patch("google.api_core.bidi.ResumableBidiRpc", autospec=True)
@mock.patch("google.api_core.bidi.BackgroundConsumer", autospec=True)
@mock.patch("google.cloud.pubsub_v1.subscriber._protocol.leaser.Leaser", autospec=True)
@mock.patch(
    "google.cloud.pubsub_v1.subscriber._protocol.dispatcher.Dispatcher", autospec=True
)
@mock.patch(
    "google.cloud.pubsub_v1.subscriber._protocol.heartbeater.Heartbeater", autospec=True
)
def test_open(heartbeater, dispatcher, leaser, background_consumer, resumable_bidi_rpc):
    stream_ack_deadline = streaming_pull_manager._DEFAULT_STREAM_ACK_DEADLINE

    manager = make_manager()

    manager.open(mock.sentinel.callback, mock.sentinel.on_callback_error)

    heartbeater.assert_called_once_with(manager)
    heartbeater.return_value.start.assert_called_once()
    assert manager._heartbeater == heartbeater.return_value

    dispatcher.assert_called_once_with(manager, manager._scheduler.queue)
    dispatcher.return_value.start.assert_called_once()
    assert manager._dispatcher == dispatcher.return_value

    leaser.assert_called_once_with(manager)
    leaser.return_value.start.assert_called_once()
    assert manager.leaser == leaser.return_value

    background_consumer.assert_called_once_with(manager._rpc, manager._on_response)
    background_consumer.return_value.start.assert_called_once()
    assert manager._consumer == background_consumer.return_value

    resumable_bidi_rpc.assert_called_once_with(
        start_rpc=manager._client.api.streaming_pull,
        initial_request=mock.ANY,
        should_recover=manager._should_recover,
        should_terminate=manager._should_terminate,
        throttle_reopen=True,
    )
    initial_request_arg = resumable_bidi_rpc.call_args.kwargs["initial_request"]
    assert initial_request_arg.func == manager._get_initial_request
    assert initial_request_arg.args[0] == stream_ack_deadline
    assert not manager._client.api.get_subscription.called

    resumable_bidi_rpc.return_value.add_done_callback.assert_called_once_with(
        manager._on_rpc_done
    )
    assert manager._rpc == resumable_bidi_rpc.return_value

    manager._consumer.is_active = True
    assert manager.is_active is True


def test_open_already_active():
    manager = make_manager()
    manager._consumer = mock.create_autospec(bidi.BackgroundConsumer, instance=True)
    manager._consumer.is_active = True

    with pytest.raises(ValueError, match="already open"):
        manager.open(mock.sentinel.callback, mock.sentinel.on_callback_error)


def test_open_has_been_closed():
    manager = make_manager()
    manager._closed = True

    with pytest.raises(ValueError, match="closed"):
        manager.open(mock.sentinel.callback, mock.sentinel.on_callback_error)


def make_running_manager():
    manager = make_manager()
    manager._consumer = mock.create_autospec(bidi.BackgroundConsumer, instance=True)
    manager._consumer.is_active = True
    manager._dispatcher = mock.create_autospec(dispatcher.Dispatcher, instance=True)
    manager._leaser = mock.create_autospec(leaser.Leaser, instance=True)
    manager._heartbeater = mock.create_autospec(heartbeater.Heartbeater, instance=True)

    return (
        manager,
        manager._consumer,
        manager._dispatcher,
        manager._leaser,
        manager._heartbeater,
        manager._scheduler,
    )


def test_close():
    manager, consumer, dispatcher, leaser, heartbeater, scheduler = (
        make_running_manager()
    )

    manager.close()

    consumer.stop.assert_called_once()
    leaser.stop.assert_called_once()
    dispatcher.stop.assert_called_once()
    heartbeater.stop.assert_called_once()
    scheduler.shutdown.assert_called_once()

    assert manager.is_active is False


def test_close_inactive_consumer():
    manager, consumer, dispatcher, leaser, heartbeater, scheduler = (
        make_running_manager()
    )
    consumer.is_active = False

    manager.close()

    consumer.stop.assert_not_called()
    leaser.stop.assert_called_once()
    dispatcher.stop.assert_called_once()
    heartbeater.stop.assert_called_once()
    scheduler.shutdown.assert_called_once()


def test_close_idempotent():
    manager, _, _, _, _, scheduler = make_running_manager()

    manager.close()
    manager.close()

    assert scheduler.shutdown.call_count == 1


class FakeDispatcher(object):
    def __init__(self, manager, error_callback):
        self._manager = manager
        self._error_callback = error_callback
        self._thread = None
        self._stop = False

    def start(self):
        self._thread = threading.Thread(target=self._do_work)
        self._thread.daemon = True
        self._thread.start()

    def stop(self):
        self._stop = True
        self._thread.join()
        self._thread = None

    def _do_work(self):
        while not self._stop:
            try:
                self._manager.leaser.add([mock.Mock()])
            except Exception as exc:
                self._error_callback(exc)
            time.sleep(0.1)

        # also try to interact with the leaser after the stop flag has been set
        try:
            self._manager.leaser.remove([mock.Mock()])
        except Exception as exc:
            self._error_callback(exc)


def test_close_no_dispatcher_error():
    manager, _, _, _, _, _ = make_running_manager()
    error_callback = mock.Mock(name="error_callback")
    dispatcher = FakeDispatcher(manager=manager, error_callback=error_callback)
    manager._dispatcher = dispatcher
    dispatcher.start()

    manager.close()

    error_callback.assert_not_called()


def test_close_callbacks():
    manager, _, _, _, _, _ = make_running_manager()

    callback = mock.Mock()

    manager.add_close_callback(callback)
    manager.close(reason="meep")

    callback.assert_called_once_with(manager, "meep")


def test__get_initial_request():
    manager = make_manager()
    manager._leaser = mock.create_autospec(leaser.Leaser, instance=True)
    manager._leaser.ack_ids = ["1", "2"]

    initial_request = manager._get_initial_request(123)

    assert isinstance(initial_request, types.StreamingPullRequest)
    assert initial_request.subscription == "subscription-name"
    assert initial_request.stream_ack_deadline_seconds == 123
    assert initial_request.modify_deadline_ack_ids == ["1", "2"]
    assert initial_request.modify_deadline_seconds == [10, 10]


def test__get_initial_request_wo_leaser():
    manager = make_manager()
    manager._leaser = None

    initial_request = manager._get_initial_request(123)

    assert isinstance(initial_request, types.StreamingPullRequest)
    assert initial_request.subscription == "subscription-name"
    assert initial_request.stream_ack_deadline_seconds == 123
    assert initial_request.modify_deadline_ack_ids == []
    assert initial_request.modify_deadline_seconds == []


def test__on_response_no_leaser_overload():
    manager, _, dispatcher, leaser, _, scheduler = make_running_manager()
    manager._callback = mock.sentinel.callback

    # Set up the messages.
    response = types.StreamingPullResponse(
        received_messages=[
            types.ReceivedMessage(
                ack_id="fack", message=types.PubsubMessage(data=b"foo", message_id="1")
            ),
            types.ReceivedMessage(
                ack_id="back", message=types.PubsubMessage(data=b"bar", message_id="2")
            ),
        ]
    )

    # adjust message bookkeeping in leaser
    fake_leaser_add(leaser, init_msg_count=0, assumed_msg_size=42)

    # Actually run the method and prove that modack and schedule
    # are called in the expected way.
    manager._on_response(response)

    dispatcher.modify_ack_deadline.assert_called_once_with(
        [requests.ModAckRequest("fack", 10), requests.ModAckRequest("back", 10)]
    )

    schedule_calls = scheduler.schedule.mock_calls
    assert len(schedule_calls) == 2
    for call in schedule_calls:
        assert call[1][0] == mock.sentinel.callback
        assert isinstance(call[1][1], message.Message)

    # the leaser load limit not hit, no messages had to be put on hold
    assert manager._messages_on_hold.qsize() == 0


def test__on_response_with_leaser_overload():
    manager, _, dispatcher, leaser, _, scheduler = make_running_manager()
    manager._callback = mock.sentinel.callback

    # Set up the messages.
    response = types.StreamingPullResponse(
        received_messages=[
            types.ReceivedMessage(
                ack_id="fack", message=types.PubsubMessage(data=b"foo", message_id="1")
            ),
            types.ReceivedMessage(
                ack_id="back", message=types.PubsubMessage(data=b"bar", message_id="2")
            ),
            types.ReceivedMessage(
                ack_id="zack", message=types.PubsubMessage(data=b"baz", message_id="3")
            ),
        ]
    )

    # Adjust message bookkeeping in leaser. Pick 999 messages, which is just below
    # the default FlowControl.max_messages limit.
<<<<<<< HEAD
    fake_leaser_add(leaser, init_msg_count=99, assumed_msg_size=10)
=======
    fake_leaser_add(leaser, init_msg_count=999, init_bytes=9900)
>>>>>>> 6a46ac26

    # Actually run the method and prove that modack and schedule
    # are called in the expected way.
    manager._on_response(response)

    # only the messages that are added to the lease management and dispatched to
    # callbacks should have their ACK deadline extended
    dispatcher.modify_ack_deadline.assert_called_once_with(
        [requests.ModAckRequest("fack", 10)]
    )

    # one message should be scheduled, the leaser capacity allows for it
    schedule_calls = scheduler.schedule.mock_calls
    assert len(schedule_calls) == 1
    call_args = schedule_calls[0][1]
    assert call_args[0] == mock.sentinel.callback
    assert isinstance(call_args[1], message.Message)
    assert call_args[1].message_id == "1"

    # the rest of the messages should have been put on hold
    assert manager._messages_on_hold.qsize() == 2
    while True:
        try:
            msg = manager._messages_on_hold.get_nowait()
        except queue.Empty:
            break
        else:
            assert isinstance(msg, message.Message)
            assert msg.message_id in ("2", "3")


def test_retryable_stream_errors():
    # Make sure the config matches our hard-coded tuple of exceptions.
    interfaces = subscriber_client_config.config["interfaces"]
    retry_codes = interfaces["google.pubsub.v1.Subscriber"]["retry_codes"]
    idempotent = retry_codes["idempotent"]

    status_codes = tuple(getattr(grpc.StatusCode, name, None) for name in idempotent)
    expected = tuple(
        exceptions.exception_class_for_grpc_status(status_code)
        for status_code in status_codes
    )
    assert set(expected).issubset(set(streaming_pull_manager._RETRYABLE_STREAM_ERRORS))


def test__should_recover_true():
    manager = make_manager()

    details = "UNAVAILABLE. Service taking nap."
    exc = exceptions.ServiceUnavailable(details)

    assert manager._should_recover(exc) is True


def test__should_recover_false():
    manager = make_manager()

    exc = TypeError("wahhhhhh")

    assert manager._should_recover(exc) is False


def test__should_terminate_true():
    manager = make_manager()

    details = "Cancelled. Go away, before I taunt you a second time."
    exc = exceptions.Cancelled(details)

    assert manager._should_terminate(exc) is True


def test__should_terminate_false():
    manager = make_manager()

    exc = TypeError("wahhhhhh")

    assert manager._should_terminate(exc) is False


@mock.patch("threading.Thread", autospec=True)
def test__on_rpc_done(thread):
    manager = make_manager()

    manager._on_rpc_done(mock.sentinel.error)

    thread.assert_called_once_with(
        name=mock.ANY, target=manager.close, kwargs={"reason": mock.sentinel.error}
    )<|MERGE_RESOLUTION|>--- conflicted
+++ resolved
@@ -662,11 +662,7 @@
 
     # Adjust message bookkeeping in leaser. Pick 999 messages, which is just below
     # the default FlowControl.max_messages limit.
-<<<<<<< HEAD
-    fake_leaser_add(leaser, init_msg_count=99, assumed_msg_size=10)
-=======
-    fake_leaser_add(leaser, init_msg_count=999, init_bytes=9900)
->>>>>>> 6a46ac26
+    fake_leaser_add(leaser, init_msg_count=999, assumed_msg_size=10)
 
     # Actually run the method and prove that modack and schedule
     # are called in the expected way.
