--- conflicted
+++ resolved
@@ -39,21 +39,12 @@
 from google.cloud.bigtable import column_family
 
 
-<<<<<<< HEAD
 INSTANCE_ID = "snippet-" + unique_resource_id('-')
 CLUSTER_ID = "clus-1-" + unique_resource_id('-')
 TABLE_ID = "tabl-1" + unique_resource_id('-')
 COLUMN_FAMILY_ID = "col_fam_id-" + unique_resource_id('-')
 LOCATION_ID = 'us-central1-f'
 ALT_LOCATION_ID = 'us-central1-a'
-=======
-INSTANCE_ID = "snippet-" + unique_resource_id("-")
-CLUSTER_ID = "clus-1-" + unique_resource_id("-")
-TABLE_ID = "tabl-1-" + unique_resource_id("-")
-COLUMN_FAMILY_ID = "col_fam_id-" + unique_resource_id("-")
-LOCATION_ID = "us-central1-f"
-ALT_LOCATION_ID = "us-central1-a"
->>>>>>> 3fc8616b
 PRODUCTION = enums.Instance.Type.PRODUCTION
 SERVER_NODES = 3
 STORAGE_TYPE = enums.StorageType.SSD
@@ -412,7 +403,6 @@
     table.truncate(timeout=300)
 
 
-<<<<<<< HEAD
 def test_bigtable_column_family_name():
     import re
     # [START bigtable_column_family_name]
@@ -588,7 +578,4 @@
 
 
 if __name__ == '__main__':
-=======
-if __name__ == "__main__":
->>>>>>> 3fc8616b
     pytest.main()