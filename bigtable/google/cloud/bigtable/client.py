--- conflicted
+++ resolved
@@ -93,20 +93,10 @@
         self.project = project
         self._read_only = bool(read_only)
         self._admin = bool(admin)
-<<<<<<< HEAD
-        self.channel = channel
-        self._credentials = credentials
-        self.SCOPE = self._get_scopes()
-        super(Client, self).__init__()
-
-        if self.channel is not None:
-            self._credentials = None
-=======
         self._channel = channel
         self._credentials = credentials
         self.SCOPE = self._get_scopes()
         super(Client, self).__init__()
->>>>>>> 4c5e421a
 
     def _get_scopes(self):
         """Get the scopes corresponding to admin / read-only state.
@@ -150,11 +140,7 @@
         :rtype: :class:`.bigtable_v2.BigtableClient`
         :returns: A BigtableClient object.
         """
-<<<<<<< HEAD
-        return bigtable_v2.BigtableClient(channel=self.channel,
-=======
         return bigtable_v2.BigtableClient(channel=self._channel,
->>>>>>> 4c5e421a
                                           credentials=self._credentials)
 
     @property
@@ -170,11 +156,7 @@
         if not self._admin:
             raise ValueError('Client is not an admin client.')
         return bigtable_admin_v2.BigtableTableAdminClient(
-<<<<<<< HEAD
-            channel=self.channel, credentials=self._credentials)
-=======
             channel=self._channel, credentials=self._credentials)
->>>>>>> 4c5e421a
 
     @property
     def _instance_admin_client(self):
@@ -189,11 +171,7 @@
         if not self._admin:
             raise ValueError('Client is not an admin client.')
         return bigtable_admin_v2.BigtableInstanceAdminClient(
-<<<<<<< HEAD
-            channel=self.channel, credentials=self._credentials)
-=======
             channel=self._channel, credentials=self._credentials)
->>>>>>> 4c5e421a
 
     def instance(self, instance_id, location=_EXISTING_INSTANCE_LOCATION_ID,
                  display_name=None):
