--- conflicted
+++ resolved
@@ -126,12 +126,6 @@
     if system_test_folder_exists:
         session.run("py.test", "--quiet", system_test_folder_path, *session.posargs)
 
-<<<<<<< HEAD
-@nox.session(python=['3.6', '3.7'])
-def lint(session):
-    """Run linters.
-=======
->>>>>>> 92465cbc
 
 @nox.session(python="3.7")
 def cover(session):
@@ -143,7 +137,9 @@
     session.install("coverage", "pytest-cov")
     session.run("coverage", "report", "--show-missing", "--fail-under=99")
 
-<<<<<<< HEAD
+    session.run("coverage", "erase")
+
+
 @nox.session(python=['2.7', '3.7'])
 def snippets(session):
     """Run the system test suite."""
@@ -168,7 +164,4 @@
         '--quiet',
         os.path.join('docs', 'snippets_table.py'),
         *session.posargs
-    )
-=======
-    session.run("coverage", "erase")
->>>>>>> 92465cbc
+    )