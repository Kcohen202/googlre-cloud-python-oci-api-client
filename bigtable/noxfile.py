--- conflicted
+++ resolved
@@ -142,14 +142,9 @@
 
 @nox.session(python=['2.7', '3.7'])
 def snippets(session):
-<<<<<<< HEAD
-    """Run the system test suite."""
-    # Sanity check: Only run system tests if the environment variable is set.
-=======
     """Run the documentation example snippets."""
     # Sanity check: Only run snippets system tests if the environment variable
     # is set.
->>>>>>> e09995fd
     if not os.environ.get('GOOGLE_APPLICATION_CREDENTIALS', ''):
         session.skip('Credentials must be set via environment variable.')
 
@@ -163,9 +158,6 @@
         'py.test',
         '--quiet',
         os.path.join('docs', 'snippets.py'),
-<<<<<<< HEAD
-        *session.posargs,
-=======
         *session.posargs
     )
     session.run(
@@ -173,5 +165,4 @@
         '--quiet',
         os.path.join('docs', 'snippets_table.py'),
         *session.posargs
->>>>>>> e09995fd
     )