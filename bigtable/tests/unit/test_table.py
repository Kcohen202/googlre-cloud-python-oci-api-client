--- conflicted
+++ resolved
@@ -323,13 +323,12 @@
     def test_create(self):
         self._create_test_helper()
 
-<<<<<<< HEAD
     def test_create_with_families(self):
         from google.cloud.bigtable.column_family import (
             MaxVersionsGCRule)
 
         self._create_test_helper({"family": MaxVersionsGCRule(5)})
-=======
+
     def test_create_with_split_keys(self):
         from google.cloud.bigtable_admin_v2.gapic import (
             bigtable_instance_admin_client, bigtable_table_admin_client)
@@ -367,7 +366,6 @@
             table={},
             table_id=self.TABLE_ID,
             initial_splits=splits)
->>>>>>> 941a18aa
 
     def test_exists(self):
         from google.cloud.bigtable_admin_v2.proto import (
