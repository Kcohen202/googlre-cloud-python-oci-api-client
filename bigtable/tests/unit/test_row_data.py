--- conflicted
+++ resolved
@@ -14,11 +14,8 @@
 
 
 import unittest
-<<<<<<< HEAD
-=======
 
 import mock
->>>>>>> bd509172
 
 
 class TestCell(unittest.TestCase):
@@ -547,33 +544,6 @@
         with self.assertRaises(InvalidChunk):
             self._consume_all(yrd)
 
-    def test_state_cell_in_progress(self):
-        LABELS = ['L1', 'L2']
-
-        yrd = self._make_one([])
-        yrd._last_scanned_row_key = ''
-        yrd._row = object()
-        cell = _PartialCellData(
-            row_key=self.ROW_KEY,
-            family_name=self.FAMILY_NAME,
-            qualifier=self.QUALIFIER,
-            timestamp_micros=self.TIMESTAMP_MICROS,
-            labels=LABELS
-        )
-
-        yrd._cell = cell
-        more_cell_data = _PartialCellData(
-            value=self.VALUE
-        )
-
-        yrd._validate_cell_data(more_cell_data)
-
-        self.assertEqual(more_cell_data.row_key, self.ROW_KEY)
-        self.assertEqual(more_cell_data.family_name, self.FAMILY_NAME)
-        self.assertEqual(more_cell_data.qualifier, self.QUALIFIER)
-        self.assertEqual(more_cell_data.timestamp_micros, self.TIMESTAMP_MICROS)
-        self.assertEqual(more_cell_data.labels, LABELS)
-
     def test_yield_rows_data(self):
         client = _Client()
 
