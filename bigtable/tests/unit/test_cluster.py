# Copyright 2015 Google LLC
#
# Licensed under the Apache License, Version 2.0 (the "License");
# you may not use this file except in compliance with the License.
# You may obtain a copy of the License at
#
#     http://www.apache.org/licenses/LICENSE-2.0
#
# Unless required by applicable law or agreed to in writing, software
# distributed under the License is distributed on an "AS IS" BASIS,
# WITHOUT WARRANTIES OR CONDITIONS OF ANY KIND, either express or implied.
# See the License for the specific language governing permissions and
# limitations under the License.


import unittest

import mock

from ._testing import _make_credentials


class MultiCallableStub(object):
    """Stub for the grpc.UnaryUnaryMultiCallable interface."""

    def __init__(self, method, channel_stub):
        self.method = method
        self.channel_stub = channel_stub

    def __call__(self, request, timeout=None, metadata=None, credentials=None):
        self.channel_stub.requests.append((self.method, request))

        return self.channel_stub.responses.pop()


class ChannelStub(object):
    """Stub for the grpc.Channel interface."""

    def __init__(self, responses=[]):
        self.responses = responses
        self.requests = []

    def unary_unary(self,
                    method,
                    request_serializer=None,
                    response_deserializer=None):
        return MultiCallableStub(method, self)


class TestCluster(unittest.TestCase):

    PROJECT = 'project'
    INSTANCE_ID = 'instance-id'
    LOCATION_ID = 'location-id'
    CLUSTER_ID = 'cluster-id'
    LOCATION_ID = 'location-id'
    CLUSTER_NAME = ('projects/' + PROJECT +
                    '/instances/' + INSTANCE_ID +
                    '/clusters/' + CLUSTER_ID)
    LOCATION_PATH = 'projects/' + PROJECT + '/locations/'
    SERVE_NODES = 5
    OP_ID = 5678
    OP_NAME = ('operations/projects/{}/instances/{}/clusters/{}/operations/{}'
               .format(PROJECT, INSTANCE_ID, CLUSTER_ID, OP_ID))

    @staticmethod
    def _get_target_class():
        from google.cloud.bigtable.cluster import Cluster

        return Cluster

    def _make_one(self, *args, **kwargs):
        return self._get_target_class()(*args, **kwargs)

    @staticmethod
    def _get_target_client_class():
        from google.cloud.bigtable.client import Client

        return Client

    def _make_client(self, *args, **kwargs):
        return self._get_target_client_class()(*args, **kwargs)

    def test_constructor_defaults(self):
        client = _Client(self.PROJECT)
        instance = _Instance(self.INSTANCE_ID, client)

        cluster = self._make_one(self.CLUSTER_ID, instance)
        self.assertEqual(cluster.cluster_id, self.CLUSTER_ID)
        self.assertIs(cluster._instance, instance)
        self.assertIsNone(cluster.location_id)
        self.assertIsNone(cluster.state)
        self.assertIsNone(cluster.serve_nodes)
        self.assertIsNone(cluster.default_storage_type)

    def test_constructor_non_default(self):
        from google.cloud.bigtable.enums import StorageType
        from google.cloud.bigtable.enums import Cluster
        STATE = Cluster.State.READY
        STORAGE_TYPE_SSD = StorageType.SSD
        client = _Client(self.PROJECT)
        instance = _Instance(self.INSTANCE_ID, client)

        cluster = self._make_one(self.CLUSTER_ID, instance,
                                 location_id=self.LOCATION_ID,
                                 state=STATE,
                                 serve_nodes=self.SERVE_NODES,
                                 default_storage_type=STORAGE_TYPE_SSD)
        self.assertEqual(cluster.cluster_id, self.CLUSTER_ID)
        self.assertIs(cluster._instance, instance)
        self.assertEqual(cluster.location_id, self.LOCATION_ID)
        self.assertEqual(cluster.state, STATE)
        self.assertEqual(cluster.serve_nodes, self.SERVE_NODES)
        self.assertEqual(cluster.default_storage_type, STORAGE_TYPE_SSD)

    def test_name_property(self):
        credentials = _make_credentials()
        client = self._make_client(project=self.PROJECT,
                                   credentials=credentials, admin=True)
        instance = _Instance(self.INSTANCE_ID, client)
        cluster = self._make_one(self.CLUSTER_ID, instance)

        self.assertEqual(cluster.name, self.CLUSTER_NAME)

    def test_from_pb_success(self):
        from google.cloud.bigtable_admin_v2.proto import (
            instance_pb2 as data_v2_pb2)
        from google.cloud.bigtable import enums

        client = _Client(self.PROJECT)
        instance = _Instance(self.INSTANCE_ID, client)

        location = self.LOCATION_PATH + self.LOCATION_ID
        state = enums.Cluster.State.RESIZING
        storage_type = enums.StorageType.SSD
        cluster_pb = data_v2_pb2.Cluster(
            name=self.CLUSTER_NAME,
            location=location,
            state=state,
            serve_nodes=self.SERVE_NODES,
            default_storage_type=storage_type
        )

        klass = self._get_target_class()
        cluster = klass.from_pb(cluster_pb, instance)
        self.assertIsInstance(cluster, klass)
        self.assertEqual(cluster._instance, instance)
        self.assertEqual(cluster.cluster_id, self.CLUSTER_ID)
        self.assertEqual(cluster.location_id, self.LOCATION_ID)
        self.assertEqual(cluster.state, state)
        self.assertEqual(cluster.serve_nodes, self.SERVE_NODES)
        self.assertEqual(cluster.default_storage_type, storage_type)

    def test_from_pb_bad_cluster_name(self):
        from google.cloud.bigtable_admin_v2.proto import (
            instance_pb2 as data_v2_pb2)

        bad_cluster_name = 'BAD_NAME'

        cluster_pb = data_v2_pb2.Cluster(name=bad_cluster_name)

        klass = self._get_target_class()
        with self.assertRaises(ValueError):
            klass.from_pb(cluster_pb, None)

    def test_from_pb_instance_id_mistmatch(self):
        from google.cloud.bigtable_admin_v2.proto import (
            instance_pb2 as data_v2_pb2)

        ALT_INSTANCE_ID = 'ALT_INSTANCE_ID'
        client = _Client(self.PROJECT)
        instance = _Instance(ALT_INSTANCE_ID, client)

        self.assertNotEqual(self.INSTANCE_ID, ALT_INSTANCE_ID)
        cluster_pb = data_v2_pb2.Cluster(name=self.CLUSTER_NAME)

        klass = self._get_target_class()
        with self.assertRaises(ValueError):
            klass.from_pb(cluster_pb, instance)

    def test_from_pb_project_mistmatch(self):
        from google.cloud.bigtable_admin_v2.proto import (
            instance_pb2 as data_v2_pb2)

        ALT_PROJECT = 'ALT_PROJECT'
        client = _Client(project=ALT_PROJECT)
        instance = _Instance(self.INSTANCE_ID, client)

        self.assertNotEqual(self.PROJECT, ALT_PROJECT)
        cluster_pb = data_v2_pb2.Cluster(name=self.CLUSTER_NAME)

        klass = self._get_target_class()
        with self.assertRaises(ValueError):
            klass.from_pb(cluster_pb, instance)

    def test___eq__(self):
        client = _Client(self.PROJECT)
        instance = _Instance(self.INSTANCE_ID, client)
        cluster1 = self._make_one(self.CLUSTER_ID, instance, self.LOCATION_ID)
        cluster2 = self._make_one(self.CLUSTER_ID, instance, self.LOCATION_ID)
        self.assertEqual(cluster1, cluster2)

    def test___eq__type_differ(self):
        client = _Client(self.PROJECT)
        instance = _Instance(self.INSTANCE_ID, client)
        cluster1 = self._make_one(self.CLUSTER_ID, instance, self.LOCATION_ID)
        cluster2 = object()
        self.assertNotEqual(cluster1, cluster2)

    def test___ne__same_value(self):
        client = _Client(self.PROJECT)
        instance = _Instance(self.INSTANCE_ID, client)
        cluster1 = self._make_one(self.CLUSTER_ID, instance, self.LOCATION_ID)
        cluster2 = self._make_one(self.CLUSTER_ID, instance, self.LOCATION_ID)
        comparison_val = (cluster1 != cluster2)
        self.assertFalse(comparison_val)

    def test___ne__(self):
        client = _Client(self.PROJECT)
        instance = _Instance(self.INSTANCE_ID, client)
        cluster1 = self._make_one('cluster_id1', instance, self.LOCATION_ID)
        cluster2 = self._make_one('cluster_id2', instance, self.LOCATION_ID)
        self.assertNotEqual(cluster1, cluster2)

    def test_reload(self):
        from google.cloud.bigtable_admin_v2.gapic import (
            bigtable_instance_admin_client)
        from google.cloud.bigtable_admin_v2.proto import (
            instance_pb2 as data_v2_pb2)
        from google.cloud.bigtable.enums import StorageType
        from google.cloud.bigtable.enums import Cluster

        api = bigtable_instance_admin_client.BigtableInstanceAdminClient(
            mock.Mock())
        credentials = _make_credentials()
        client = self._make_client(project=self.PROJECT,
                                   credentials=credentials, admin=True)
        STORAGE_TYPE_SSD = StorageType.SSD
        instance = _Instance(self.INSTANCE_ID, client)
        cluster = self._make_one(self.CLUSTER_ID, instance,
                                 location_id=self.LOCATION_ID,
                                 serve_nodes=self.SERVE_NODES,
                                 default_storage_type=STORAGE_TYPE_SSD)

        # Create response_pb
        LOCATION_ID_FROM_SERVER = 'new-location-id'
        STATE = Cluster.State.READY
        SERVE_NODES_FROM_SERVER = 10
        STORAGE_TYPE_FROM_SERVER = StorageType.HDD

        response_pb = data_v2_pb2.Cluster(
            name=cluster.name,
            location=self.LOCATION_PATH + LOCATION_ID_FROM_SERVER,
            state=STATE,
            serve_nodes=SERVE_NODES_FROM_SERVER,
            default_storage_type=STORAGE_TYPE_FROM_SERVER
        )

        # Patch the stub used by the API method.
        client._instance_admin_client = api
        instance_admin_client = client._instance_admin_client
        instance_stub = instance_admin_client.bigtable_instance_admin_stub
        instance_stub.GetCluster.side_effect = [response_pb]

        # Create expected_result.
        expected_result = None  # reload() has no return value.

        # Check Cluster optional config values before.
        self.assertEqual(cluster.location_id, self.LOCATION_ID)
        self.assertIsNone(cluster.state)
        self.assertEqual(cluster.serve_nodes, self.SERVE_NODES)
        self.assertEqual(cluster.default_storage_type, STORAGE_TYPE_SSD)

        # Perform the method and check the result.
        result = cluster.reload()
        self.assertEqual(result, expected_result)
        self.assertEqual(cluster.location_id, LOCATION_ID_FROM_SERVER)
        self.assertEqual(cluster.state, STATE)
        self.assertEqual(cluster.serve_nodes, SERVE_NODES_FROM_SERVER)
        self.assertEqual(cluster.default_storage_type,
                         STORAGE_TYPE_FROM_SERVER)

    def test_exists(self):
        from google.cloud.bigtable_admin_v2.gapic import (
            bigtable_instance_admin_client)
        from google.cloud.bigtable_admin_v2.proto import (
            instance_pb2 as data_v2_pb2)
        from google.cloud.bigtable.instance import Instance
        from google.api_core.exceptions import NotFound

        instance_api = (
            bigtable_instance_admin_client.BigtableInstanceAdminClient(
                mock.Mock()))
        credentials = _make_credentials()
        client = self._make_client(project=self.PROJECT,
                                   credentials=credentials, admin=True)
        instance = Instance(self.INSTANCE_ID, client)
        cluster = self._make_one(self.CLUSTER_ID, instance)

        # Create response_pb
        response_pb = data_v2_pb2.Cluster(name=cluster.name)

        # Patch the stub used by the API method.
        client._instance_admin_client = instance_api
        instance_admin_client = client._instance_admin_client
        instance_stub = instance_admin_client.bigtable_instance_admin_stub
        instance_stub.GetCluster.side_effect = [
            response_pb,
            NotFound('testing'),
        ]

        # Perform the method and check the result.
        non_existing_cluster_id = 'cluster-id-2'
        alt_cluster_1 = self._make_one(self.CLUSTER_ID, instance)
        alt_cluster_2 = self._make_one(non_existing_cluster_id, instance)
        self.assertTrue(alt_cluster_1.exists())
        self.assertFalse(alt_cluster_2.exists())

    def test_create(self):
        import datetime
        from google.api_core import operation
        from google.longrunning import operations_pb2
        from google.protobuf.any_pb2 import Any
        from google.cloud.bigtable_admin_v2.proto import (
            bigtable_instance_admin_pb2 as messages_v2_pb2)
        from google.cloud._helpers import _datetime_to_pb_timestamp
        from google.cloud.bigtable.instance import Instance
        from google.cloud.bigtable_admin_v2.types import instance_pb2
        from google.cloud.bigtable_admin_v2.gapic import (
            bigtable_instance_admin_client)
        from google.cloud.bigtable_admin_v2.proto import (
            bigtable_instance_admin_pb2 as instance_v2_pb2)
        from google.cloud.bigtable.enums import StorageType

        NOW = datetime.datetime.utcnow()
        NOW_PB = _datetime_to_pb_timestamp(NOW)
        credentials = _make_credentials()
        client = self._make_client(project=self.PROJECT,
                                   credentials=credentials, admin=True)
        STORAGE_TYPE_SSD = StorageType.SSD
        LOCATION = self.LOCATION_PATH + self.LOCATION_ID
        instance = Instance(self.INSTANCE_ID, client)
<<<<<<< HEAD
        cluster = self._make_one(self.CLUSTER_ID, instance,
                                 location_id=self.LOCATION_ID,
                                 serve_nodes=self.SERVE_NODES,
                                 default_storage_type=STORAGE_TYPE_SSD)
        expected_request_cluster = instance_pb2.Cluster(
            location=LOCATION,
            serve_nodes=cluster.serve_nodes,
            default_storage_type=cluster.default_storage_type)
        expected_request = instance_v2_pb2.CreateClusterRequest(
            parent=instance.name, cluster_id=self.CLUSTER_ID,
            cluster=expected_request_cluster)

        metadata = messages_v2_pb2.CreateClusterMetadata(request_time=NOW_PB)
        type_url = 'type.googleapis.com/{}'.format(
            messages_v2_pb2.CreateClusterMetadata.DESCRIPTOR.full_name)
        response_pb = operations_pb2.Operation(
            name=self.OP_NAME,
            metadata=Any(
                type_url=type_url,
                value=metadata.SerializeToString()
            )
        )
=======
        cluster = self._make_one(self.CLUSTER_ID, instance, self.LOCATION_ID)

        # Create response_pb
        OP_ID = 5678
        OP_NAME = (
            'operations/projects/{}/instances/{}/clusters/{}/operations/{}'
            .format(self.PROJECT, self.INSTANCE_ID, self.CLUSTER_ID, OP_ID))
        response_pb = operations_pb2.Operation(name=OP_NAME)
>>>>>>> 7dc53142

        # Patch the stub used by the API method.
        channel = ChannelStub(responses=[response_pb])
        api = bigtable_instance_admin_client.BigtableInstanceAdminClient(
            channel=channel)
        client._instance_admin_client = api

        # Perform the method and check the result.
        result = cluster.create()
        actual_request = channel.requests[0][1]

        self.assertEqual(actual_request, expected_request)
        self.assertIsInstance(result, operation.Operation)
        self.assertEqual(result.operation.name, self.OP_NAME)
        self.assertIsInstance(result.metadata,
                              messages_v2_pb2.CreateClusterMetadata)

    def test_update(self):
        import datetime
        from google.api_core import operation
        from google.longrunning import operations_pb2
        from google.protobuf.any_pb2 import Any
        from google.cloud._helpers import _datetime_to_pb_timestamp
        from google.cloud.bigtable_admin_v2.proto import (
            bigtable_instance_admin_pb2 as messages_v2_pb2)
        from google.cloud.bigtable_admin_v2.types import instance_pb2
        from google.cloud.bigtable_admin_v2.gapic import (
            bigtable_instance_admin_client)
        from google.cloud.bigtable.enums import StorageType

        NOW = datetime.datetime.utcnow()
        NOW_PB = _datetime_to_pb_timestamp(NOW)

        credentials = _make_credentials()
        client = self._make_client(project=self.PROJECT,
                                   credentials=credentials, admin=True)
        STORAGE_TYPE_SSD = StorageType.SSD
        instance = _Instance(self.INSTANCE_ID, client)
        cluster = self._make_one(self.CLUSTER_ID, instance,
                                 location_id=self.LOCATION_ID,
                                 serve_nodes=self.SERVE_NODES,
                                 default_storage_type=STORAGE_TYPE_SSD)
        # Create expected_request
        expected_request = instance_pb2.Cluster(
            name=cluster.name,
            serve_nodes=self.SERVE_NODES)

<<<<<<< HEAD
=======
        # Create request_pb
        request_pb = _ClusterPB(
            name=self.CLUSTER_NAME,
            serve_nodes=SERVE_NODES,
        )

        # Create response_pb
        OP_ID = 5678
        OP_NAME = (
            'operations/projects/{}/instances/{}/clusters/{}/operations/{}'
            .format(self.PROJECT, self.INSTANCE_ID, self.CLUSTER_ID, OP_ID))
>>>>>>> 7dc53142
        metadata = messages_v2_pb2.UpdateClusterMetadata(request_time=NOW_PB)
        type_url = 'type.googleapis.com/{}'.format(
            messages_v2_pb2.UpdateClusterMetadata.DESCRIPTOR.full_name)
        response_pb = operations_pb2.Operation(
            name=self.OP_NAME,
            metadata=Any(
                type_url=type_url,
                value=metadata.SerializeToString(),
            )
        )

        # Patch the stub used by the API method.
        channel = ChannelStub(responses=[response_pb])
        api = bigtable_instance_admin_client.BigtableInstanceAdminClient(
            channel=channel)
        client._instance_admin_client = api

        # Perform the method and check the result.
        result = cluster.update()
        actual_request = channel.requests[0][1]

        self.assertEqual(actual_request, expected_request)
        self.assertIsInstance(result, operation.Operation)
        self.assertEqual(result.operation.name, self.OP_NAME)
        self.assertIsInstance(result.metadata,
                              messages_v2_pb2.UpdateClusterMetadata)

    def test_delete(self):
        from google.protobuf import empty_pb2
        from google.cloud.bigtable_admin_v2.gapic import (
            bigtable_instance_admin_client)

        api = bigtable_instance_admin_client.BigtableInstanceAdminClient(
            mock.Mock())
        credentials = _make_credentials()
        client = self._make_client(project=self.PROJECT,
                                   credentials=credentials, admin=True)
        instance = _Instance(self.INSTANCE_ID, client)
        cluster = self._make_one(self.CLUSTER_ID, instance,
                                 self.LOCATION_ID)

        # Create response_pb
        response_pb = empty_pb2.Empty()

        # Patch the stub used by the API method.
        client._instance_admin_client = api
        instance_admin_client = client._instance_admin_client
        instance_stub = instance_admin_client.bigtable_instance_admin_stub
        instance_stub.DeleteCluster.side_effect = [response_pb]

        # Create expected_result.
        expected_result = None  # delete() has no return value.

        # Perform the method and check the result.
        result = cluster.delete()

        self.assertEqual(result, expected_result)


class _Instance(object):

    def __init__(self, instance_id, client):
        self.instance_id = instance_id
        self._client = client

    def __eq__(self, other):
        return (other.instance_id == self.instance_id and
                other._client == self._client)


class _Client(object):

    def __init__(self, project):
        self.project = project
        self.project_name = 'projects/' + self.project
        self._operations_stub = mock.sentinel.operations_stub

    def __eq__(self, other):
        return (other.project == self.project and
                other.project_name == self.project_name)<|MERGE_RESOLUTION|>--- conflicted
+++ resolved
@@ -340,7 +340,6 @@
         STORAGE_TYPE_SSD = StorageType.SSD
         LOCATION = self.LOCATION_PATH + self.LOCATION_ID
         instance = Instance(self.INSTANCE_ID, client)
-<<<<<<< HEAD
         cluster = self._make_one(self.CLUSTER_ID, instance,
                                  location_id=self.LOCATION_ID,
                                  serve_nodes=self.SERVE_NODES,
@@ -363,16 +362,6 @@
                 value=metadata.SerializeToString()
             )
         )
-=======
-        cluster = self._make_one(self.CLUSTER_ID, instance, self.LOCATION_ID)
-
-        # Create response_pb
-        OP_ID = 5678
-        OP_NAME = (
-            'operations/projects/{}/instances/{}/clusters/{}/operations/{}'
-            .format(self.PROJECT, self.INSTANCE_ID, self.CLUSTER_ID, OP_ID))
-        response_pb = operations_pb2.Operation(name=OP_NAME)
->>>>>>> 7dc53142
 
         # Patch the stub used by the API method.
         channel = ChannelStub(responses=[response_pb])
@@ -420,20 +409,6 @@
             name=cluster.name,
             serve_nodes=self.SERVE_NODES)
 
-<<<<<<< HEAD
-=======
-        # Create request_pb
-        request_pb = _ClusterPB(
-            name=self.CLUSTER_NAME,
-            serve_nodes=SERVE_NODES,
-        )
-
-        # Create response_pb
-        OP_ID = 5678
-        OP_NAME = (
-            'operations/projects/{}/instances/{}/clusters/{}/operations/{}'
-            .format(self.PROJECT, self.INSTANCE_ID, self.CLUSTER_ID, OP_ID))
->>>>>>> 7dc53142
         metadata = messages_v2_pb2.UpdateClusterMetadata(request_time=NOW_PB)
         type_url = 'type.googleapis.com/{}'.format(
             messages_v2_pb2.UpdateClusterMetadata.DESCRIPTOR.full_name)
