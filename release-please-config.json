--- conflicted
+++ resolved
@@ -1,5 +1,4 @@
 {
-<<<<<<< HEAD
   "packages": {
     "packages/google-ai-generativelanguage": {
       "bump-minor-pre-major": true,
@@ -30,3051 +29,6 @@
           "jsonpath": "$.clientLibrary.version",
           "path": "samples/generated_samples/snippet_metadata_google.ai.generativelanguage.v1beta3.json",
           "type": "json"
-=======
-    "packages": {
-        "packages/google-ai-generativelanguage": {
-            "bump-minor-pre-major": true,
-            "bump-patch-for-minor-pre-major": true,
-            "component": "google-ai-generativelanguage",
-            "extra-files": [
-                "google/ai/generativelanguage/gapic_version.py",
-                "google/ai/generativelanguage_v1/gapic_version.py",
-                "google/ai/generativelanguage_v1beta/gapic_version.py",
-                "google/ai/generativelanguage_v1beta2/gapic_version.py",
-                "google/ai/generativelanguage_v1beta3/gapic_version.py",
-                {
-                    "jsonpath": "$.clientLibrary.version",
-                    "path": "samples/generated_samples/snippet_metadata_google.ai.generativelanguage.v1.json",
-                    "type": "json"
-                },
-                {
-                    "jsonpath": "$.clientLibrary.version",
-                    "path": "samples/generated_samples/snippet_metadata_google.ai.generativelanguage.v1beta.json",
-                    "type": "json"
-                },
-                {
-                    "jsonpath": "$.clientLibrary.version",
-                    "path": "samples/generated_samples/snippet_metadata_google.ai.generativelanguage.v1beta2.json",
-                    "type": "json"
-                },
-                {
-                    "jsonpath": "$.clientLibrary.version",
-                    "path": "samples/generated_samples/snippet_metadata_google.ai.generativelanguage.v1beta3.json",
-                    "type": "json"
-                }
-            ],
-            "release-type": "python"
-        },
-        "packages/google-analytics-admin": {
-            "bump-minor-pre-major": true,
-            "bump-patch-for-minor-pre-major": true,
-            "component": "google-analytics-admin",
-            "extra-files": [
-                "google/analytics/admin/gapic_version.py",
-                "google/analytics/admin_v1alpha/gapic_version.py",
-                "google/analytics/admin_v1beta/gapic_version.py",
-                {
-                    "jsonpath": "$.clientLibrary.version",
-                    "path": "samples/generated_samples/snippet_metadata_google.analytics.admin.v1beta.json",
-                    "type": "json"
-                }
-            ],
-            "release-type": "python"
-        },
-        "packages/google-analytics-data": {
-            "bump-minor-pre-major": true,
-            "bump-patch-for-minor-pre-major": true,
-            "component": "google-analytics-data",
-            "extra-files": [
-                "google/analytics/data/gapic_version.py",
-                "google/analytics/data_v1alpha/gapic_version.py",
-                "google/analytics/data_v1beta/gapic_version.py",
-                {
-                    "jsonpath": "$.clientLibrary.version",
-                    "path": "samples/generated_samples/snippet_metadata_google.analytics.data.v1alpha.json",
-                    "type": "json"
-                },
-                {
-                    "jsonpath": "$.clientLibrary.version",
-                    "path": "samples/generated_samples/snippet_metadata_google.analytics.data.v1beta.json",
-                    "type": "json"
-                }
-            ],
-            "release-type": "python"
-        },
-        "packages/google-apps-meet": {
-            "bump-minor-pre-major": true,
-            "bump-patch-for-minor-pre-major": true,
-            "component": "google-apps-meet",
-            "extra-files": [
-                "google/apps/meet/gapic_version.py",
-                "google/apps/meet_v2beta/gapic_version.py",
-                {
-                    "jsonpath": "$.clientLibrary.version",
-                    "path": "samples/generated_samples/snippet_metadata_google.apps.meet.v2beta.json",
-                    "type": "json"
-                }
-            ],
-            "release-type": "python"
-        },
-        "packages/google-apps-script-type": {
-            "bump-minor-pre-major": true,
-            "bump-patch-for-minor-pre-major": true,
-            "component": "google-apps-script-type",
-            "extra-files": [
-                "google/apps/script/type/calendar/gapic_version.py",
-                "google/apps/script/type/docs/gapic_version.py",
-                "google/apps/script/type/drive/gapic_version.py",
-                "google/apps/script/type/gapic_version.py",
-                "google/apps/script/type/gmail/gapic_version.py",
-                "google/apps/script/type/sheets/gapic_version.py",
-                "google/apps/script/type/slides/gapic_version.py"
-            ],
-            "release-type": "python"
-        },
-        "packages/google-area120-tables": {
-            "bump-minor-pre-major": true,
-            "bump-patch-for-minor-pre-major": true,
-            "component": "google-area120-tables",
-            "extra-files": [
-                "google/area120/tables/gapic_version.py",
-                "google/area120/tables_v1alpha1/gapic_version.py",
-                {
-                    "jsonpath": "$.clientLibrary.version",
-                    "path": "samples/generated_samples/snippet_metadata_google.area120.tables.v1alpha1.json",
-                    "type": "json"
-                }
-            ],
-            "release-type": "python"
-        },
-        "packages/google-cloud-access-approval": {
-            "bump-minor-pre-major": true,
-            "bump-patch-for-minor-pre-major": true,
-            "component": "google-cloud-access-approval",
-            "extra-files": [
-                "google/cloud/accessapproval/gapic_version.py",
-                "google/cloud/accessapproval_v1/gapic_version.py",
-                {
-                    "jsonpath": "$.clientLibrary.version",
-                    "path": "samples/generated_samples/snippet_metadata_google.cloud.accessapproval.v1.json",
-                    "type": "json"
-                }
-            ],
-            "release-type": "python"
-        },
-        "packages/google-cloud-advisorynotifications": {
-            "bump-minor-pre-major": true,
-            "bump-patch-for-minor-pre-major": true,
-            "component": "google-cloud-advisorynotifications",
-            "extra-files": [
-                "google/cloud/advisorynotifications/gapic_version.py",
-                "google/cloud/advisorynotifications_v1/gapic_version.py",
-                {
-                    "jsonpath": "$.clientLibrary.version",
-                    "path": "samples/generated_samples/snippet_metadata_google.cloud.advisorynotifications.v1.json",
-                    "type": "json"
-                }
-            ],
-            "release-type": "python"
-        },
-        "packages/google-cloud-alloydb": {
-            "bump-minor-pre-major": true,
-            "bump-patch-for-minor-pre-major": true,
-            "component": "google-cloud-alloydb",
-            "extra-files": [
-                "google/cloud/alloydb/gapic_version.py",
-                "google/cloud/alloydb_v1/gapic_version.py",
-                "google/cloud/alloydb_v1alpha/gapic_version.py",
-                "google/cloud/alloydb_v1beta/gapic_version.py",
-                {
-                    "jsonpath": "$.clientLibrary.version",
-                    "path": "samples/generated_samples/snippet_metadata_google.cloud.alloydb.v1.json",
-                    "type": "json"
-                },
-                {
-                    "jsonpath": "$.clientLibrary.version",
-                    "path": "samples/generated_samples/snippet_metadata_google.cloud.alloydb.v1alpha.json",
-                    "type": "json"
-                },
-                {
-                    "jsonpath": "$.clientLibrary.version",
-                    "path": "samples/generated_samples/snippet_metadata_google.cloud.alloydb.v1beta.json",
-                    "type": "json"
-                }
-            ],
-            "release-type": "python"
-        },
-        "packages/google-cloud-alloydb-connectors": {
-            "bump-minor-pre-major": true,
-            "bump-patch-for-minor-pre-major": true,
-            "component": "google-cloud-alloydb-connectors",
-            "extra-files": [
-                "google/cloud/alloydb/connectors/gapic_version.py",
-                "google/cloud/alloydb/connectors_v1/gapic_version.py"
-            ],
-            "release-type": "python"
-        },
-        "packages/google-cloud-api-gateway": {
-            "bump-minor-pre-major": true,
-            "bump-patch-for-minor-pre-major": true,
-            "component": "google-cloud-api-gateway",
-            "extra-files": [
-                "google/cloud/apigateway/gapic_version.py",
-                "google/cloud/apigateway_v1/gapic_version.py",
-                {
-                    "jsonpath": "$.clientLibrary.version",
-                    "path": "samples/generated_samples/snippet_metadata_google.cloud.apigateway.v1.json",
-                    "type": "json"
-                }
-            ],
-            "release-type": "python"
-        },
-        "packages/google-cloud-api-keys": {
-            "bump-minor-pre-major": true,
-            "bump-patch-for-minor-pre-major": true,
-            "component": "google-cloud-api-keys",
-            "extra-files": [
-                "google/cloud/api_keys/gapic_version.py",
-                "google/cloud/api_keys_v2/gapic_version.py",
-                {
-                    "jsonpath": "$.clientLibrary.version",
-                    "path": "samples/generated_samples/snippet_metadata_google.api.apikeys.v2.json",
-                    "type": "json"
-                }
-            ],
-            "release-type": "python"
-        },
-        "packages/google-cloud-apigee-connect": {
-            "bump-minor-pre-major": true,
-            "bump-patch-for-minor-pre-major": true,
-            "component": "google-cloud-apigee-connect",
-            "extra-files": [
-                "google/cloud/apigeeconnect/gapic_version.py",
-                "google/cloud/apigeeconnect_v1/gapic_version.py",
-                {
-                    "jsonpath": "$.clientLibrary.version",
-                    "path": "samples/generated_samples/snippet_metadata_google.cloud.apigeeconnect.v1.json",
-                    "type": "json"
-                }
-            ],
-            "release-type": "python"
-        },
-        "packages/google-cloud-apigee-registry": {
-            "bump-minor-pre-major": true,
-            "bump-patch-for-minor-pre-major": true,
-            "component": "google-cloud-apigee-registry",
-            "extra-files": [
-                "google/cloud/apigee_registry/gapic_version.py",
-                "google/cloud/apigee_registry_v1/gapic_version.py",
-                {
-                    "jsonpath": "$.clientLibrary.version",
-                    "path": "samples/generated_samples/snippet_metadata_google.cloud.apigeeregistry.v1.json",
-                    "type": "json"
-                }
-            ],
-            "release-type": "python"
-        },
-        "packages/google-cloud-appengine-admin": {
-            "bump-minor-pre-major": true,
-            "bump-patch-for-minor-pre-major": true,
-            "component": "google-cloud-appengine-admin",
-            "extra-files": [
-                "google/cloud/appengine_admin/gapic_version.py",
-                "google/cloud/appengine_admin_v1/gapic_version.py",
-                {
-                    "jsonpath": "$.clientLibrary.version",
-                    "path": "samples/generated_samples/snippet_metadata_google.appengine.v1.json",
-                    "type": "json"
-                }
-            ],
-            "release-type": "python"
-        },
-        "packages/google-cloud-appengine-logging": {
-            "bump-minor-pre-major": true,
-            "bump-patch-for-minor-pre-major": true,
-            "component": "google-cloud-appengine-logging",
-            "extra-files": [
-                "google/cloud/appengine_logging/gapic_version.py",
-                "google/cloud/appengine_logging_v1/gapic_version.py"
-            ],
-            "release-type": "python"
-        },
-        "packages/google-cloud-artifact-registry": {
-            "bump-minor-pre-major": true,
-            "bump-patch-for-minor-pre-major": true,
-            "component": "google-cloud-artifact-registry",
-            "extra-files": [
-                "google/cloud/artifactregistry/gapic_version.py",
-                "google/cloud/artifactregistry_v1/gapic_version.py",
-                "google/cloud/artifactregistry_v1beta2/gapic_version.py",
-                {
-                    "jsonpath": "$.clientLibrary.version",
-                    "path": "samples/generated_samples/snippet_metadata_google.devtools.artifactregistry.v1.json",
-                    "type": "json"
-                },
-                {
-                    "jsonpath": "$.clientLibrary.version",
-                    "path": "samples/generated_samples/snippet_metadata_google.devtools.artifactregistry.v1beta2.json",
-                    "type": "json"
-                }
-            ],
-            "release-type": "python"
-        },
-        "packages/google-cloud-asset": {
-            "bump-minor-pre-major": true,
-            "bump-patch-for-minor-pre-major": true,
-            "component": "google-cloud-asset",
-            "extra-files": [
-                "google/cloud/asset/gapic_version.py",
-                "google/cloud/asset_v1/gapic_version.py",
-                "google/cloud/asset_v1p1beta1/gapic_version.py",
-                "google/cloud/asset_v1p2beta1/gapic_version.py",
-                "google/cloud/asset_v1p4beta1/gapic_version.py",
-                "google/cloud/asset_v1p5beta1/gapic_version.py",
-                {
-                    "jsonpath": "$.clientLibrary.version",
-                    "path": "samples/generated_samples/snippet_metadata_google.cloud.asset.v1.json",
-                    "type": "json"
-                },
-                {
-                    "jsonpath": "$.clientLibrary.version",
-                    "path": "samples/generated_samples/snippet_metadata_google.cloud.asset.v1p1beta1.json",
-                    "type": "json"
-                },
-                {
-                    "jsonpath": "$.clientLibrary.version",
-                    "path": "samples/generated_samples/snippet_metadata_google.cloud.asset.v1p2beta1.json",
-                    "type": "json"
-                },
-                {
-                    "jsonpath": "$.clientLibrary.version",
-                    "path": "samples/generated_samples/snippet_metadata_google.cloud.asset.v1p5beta1.json",
-                    "type": "json"
-                }
-            ],
-            "release-type": "python"
-        },
-        "packages/google-cloud-assured-workloads": {
-            "bump-minor-pre-major": true,
-            "bump-patch-for-minor-pre-major": true,
-            "component": "google-cloud-assured-workloads",
-            "extra-files": [
-                "google/cloud/assuredworkloads/gapic_version.py",
-                "google/cloud/assuredworkloads_v1/gapic_version.py",
-                "google/cloud/assuredworkloads_v1beta1/gapic_version.py",
-                {
-                    "jsonpath": "$.clientLibrary.version",
-                    "path": "samples/generated_samples/snippet_metadata_google.cloud.assuredworkloads.v1.json",
-                    "type": "json"
-                },
-                {
-                    "jsonpath": "$.clientLibrary.version",
-                    "path": "samples/generated_samples/snippet_metadata_google.cloud.assuredworkloads.v1beta1.json",
-                    "type": "json"
-                }
-            ],
-            "release-type": "python"
-        },
-        "packages/google-cloud-automl": {
-            "bump-minor-pre-major": true,
-            "bump-patch-for-minor-pre-major": true,
-            "component": "google-cloud-automl",
-            "extra-files": [
-                "google/cloud/automl/gapic_version.py",
-                "google/cloud/automl_v1/gapic_version.py",
-                "google/cloud/automl_v1beta1/gapic_version.py",
-                {
-                    "jsonpath": "$.clientLibrary.version",
-                    "path": "samples/generated_samples/snippet_metadata_google.cloud.automl.v1.json",
-                    "type": "json"
-                },
-                {
-                    "jsonpath": "$.clientLibrary.version",
-                    "path": "samples/generated_samples/snippet_metadata_google.cloud.automl.v1beta1.json",
-                    "type": "json"
-                }
-            ],
-            "release-type": "python"
-        },
-        "packages/google-cloud-bare-metal-solution": {
-            "bump-minor-pre-major": true,
-            "bump-patch-for-minor-pre-major": true,
-            "component": "google-cloud-bare-metal-solution",
-            "extra-files": [
-                "google/cloud/bare_metal_solution/gapic_version.py",
-                "google/cloud/bare_metal_solution_v2/gapic_version.py",
-                {
-                    "jsonpath": "$.clientLibrary.version",
-                    "path": "samples/generated_samples/snippet_metadata_google.cloud.baremetalsolution.v2.json",
-                    "type": "json"
-                }
-            ],
-            "release-type": "python"
-        },
-        "packages/google-cloud-batch": {
-            "bump-minor-pre-major": true,
-            "bump-patch-for-minor-pre-major": true,
-            "component": "google-cloud-batch",
-            "extra-files": [
-                "google/cloud/batch/gapic_version.py",
-                "google/cloud/batch_v1/gapic_version.py",
-                "google/cloud/batch_v1alpha/gapic_version.py",
-                {
-                    "jsonpath": "$.clientLibrary.version",
-                    "path": "samples/generated_samples/snippet_metadata_google.cloud.batch.v1.json",
-                    "type": "json"
-                },
-                {
-                    "jsonpath": "$.clientLibrary.version",
-                    "path": "samples/generated_samples/snippet_metadata_google.cloud.batch.v1alpha.json",
-                    "type": "json"
-                }
-            ],
-            "release-type": "python"
-        },
-        "packages/google-cloud-beyondcorp-appconnections": {
-            "bump-minor-pre-major": true,
-            "bump-patch-for-minor-pre-major": true,
-            "component": "google-cloud-beyondcorp-appconnections",
-            "extra-files": [
-                "google/cloud/beyondcorp_appconnections/gapic_version.py",
-                "google/cloud/beyondcorp_appconnections_v1/gapic_version.py",
-                {
-                    "jsonpath": "$.clientLibrary.version",
-                    "path": "samples/generated_samples/snippet_metadata_google.cloud.beyondcorp.appconnections.v1.json",
-                    "type": "json"
-                }
-            ],
-            "release-type": "python"
-        },
-        "packages/google-cloud-beyondcorp-appconnectors": {
-            "bump-minor-pre-major": true,
-            "bump-patch-for-minor-pre-major": true,
-            "component": "google-cloud-beyondcorp-appconnectors",
-            "extra-files": [
-                "google/cloud/beyondcorp_appconnectors/gapic_version.py",
-                "google/cloud/beyondcorp_appconnectors_v1/gapic_version.py",
-                {
-                    "jsonpath": "$.clientLibrary.version",
-                    "path": "samples/generated_samples/snippet_metadata_google.cloud.beyondcorp.appconnectors.v1.json",
-                    "type": "json"
-                }
-            ],
-            "release-type": "python"
-        },
-        "packages/google-cloud-beyondcorp-appgateways": {
-            "bump-minor-pre-major": true,
-            "bump-patch-for-minor-pre-major": true,
-            "component": "google-cloud-beyondcorp-appgateways",
-            "extra-files": [
-                "google/cloud/beyondcorp_appgateways/gapic_version.py",
-                "google/cloud/beyondcorp_appgateways_v1/gapic_version.py",
-                {
-                    "jsonpath": "$.clientLibrary.version",
-                    "path": "samples/generated_samples/snippet_metadata_google.cloud.beyondcorp.appgateways.v1.json",
-                    "type": "json"
-                }
-            ],
-            "release-type": "python"
-        },
-        "packages/google-cloud-beyondcorp-clientconnectorservices": {
-            "bump-minor-pre-major": true,
-            "bump-patch-for-minor-pre-major": true,
-            "component": "google-cloud-beyondcorp-clientconnectorservices",
-            "extra-files": [
-                "google/cloud/beyondcorp_clientconnectorservices/gapic_version.py",
-                "google/cloud/beyondcorp_clientconnectorservices_v1/gapic_version.py",
-                {
-                    "jsonpath": "$.clientLibrary.version",
-                    "path": "samples/generated_samples/snippet_metadata_google.cloud.beyondcorp.clientconnectorservices.v1.json",
-                    "type": "json"
-                }
-            ],
-            "release-type": "python"
-        },
-        "packages/google-cloud-beyondcorp-clientgateways": {
-            "bump-minor-pre-major": true,
-            "bump-patch-for-minor-pre-major": true,
-            "component": "google-cloud-beyondcorp-clientgateways",
-            "extra-files": [
-                "google/cloud/beyondcorp_clientgateways/gapic_version.py",
-                "google/cloud/beyondcorp_clientgateways_v1/gapic_version.py",
-                {
-                    "jsonpath": "$.clientLibrary.version",
-                    "path": "samples/generated_samples/snippet_metadata_google.cloud.beyondcorp.clientgateways.v1.json",
-                    "type": "json"
-                }
-            ],
-            "release-type": "python"
-        },
-        "packages/google-cloud-bigquery-analyticshub": {
-            "bump-minor-pre-major": true,
-            "bump-patch-for-minor-pre-major": true,
-            "component": "google-cloud-bigquery-analyticshub",
-            "extra-files": [
-                "google/cloud/bigquery_analyticshub/gapic_version.py",
-                "google/cloud/bigquery_analyticshub_v1/gapic_version.py",
-                {
-                    "jsonpath": "$.clientLibrary.version",
-                    "path": "samples/generated_samples/snippet_metadata_google.cloud.bigquery.analyticshub.v1.json",
-                    "type": "json"
-                }
-            ],
-            "release-type": "python"
-        },
-        "packages/google-cloud-bigquery-biglake": {
-            "bump-minor-pre-major": true,
-            "bump-patch-for-minor-pre-major": true,
-            "component": "google-cloud-bigquery-biglake",
-            "extra-files": [
-                "google/cloud/bigquery_biglake/gapic_version.py",
-                "google/cloud/bigquery_biglake_v1/gapic_version.py",
-                "google/cloud/bigquery_biglake_v1alpha1/gapic_version.py",
-                {
-                    "jsonpath": "$.clientLibrary.version",
-                    "path": "samples/generated_samples/snippet_metadata_google.cloud.bigquery.biglake.v1.json",
-                    "type": "json"
-                },
-                {
-                    "jsonpath": "$.clientLibrary.version",
-                    "path": "samples/generated_samples/snippet_metadata_google.cloud.bigquery.biglake.v1alpha1.json",
-                    "type": "json"
-                }
-            ],
-            "release-type": "python"
-        },
-        "packages/google-cloud-bigquery-connection": {
-            "bump-minor-pre-major": true,
-            "bump-patch-for-minor-pre-major": true,
-            "component": "google-cloud-bigquery-connection",
-            "extra-files": [
-                "google/cloud/bigquery_connection/gapic_version.py",
-                "google/cloud/bigquery_connection_v1/gapic_version.py",
-                {
-                    "jsonpath": "$.clientLibrary.version",
-                    "path": "samples/generated_samples/snippet_metadata_google.cloud.bigquery.connection.v1.json",
-                    "type": "json"
-                }
-            ],
-            "release-type": "python"
-        },
-        "packages/google-cloud-bigquery-data-exchange": {
-            "bump-minor-pre-major": true,
-            "bump-patch-for-minor-pre-major": true,
-            "component": "google-cloud-bigquery-data-exchange",
-            "extra-files": [
-                "google/cloud/bigquery_data_exchange/gapic_version.py",
-                "google/cloud/bigquery_data_exchange_v1beta1/gapic_version.py",
-                {
-                    "jsonpath": "$.clientLibrary.version",
-                    "path": "samples/generated_samples/snippet_metadata_google.cloud.bigquery.dataexchange.v1beta1.json",
-                    "type": "json"
-                }
-            ],
-            "release-type": "python"
-        },
-        "packages/google-cloud-bigquery-datapolicies": {
-            "bump-minor-pre-major": true,
-            "bump-patch-for-minor-pre-major": true,
-            "component": "google-cloud-bigquery-datapolicies",
-            "extra-files": [
-                "google/cloud/bigquery_datapolicies/gapic_version.py",
-                "google/cloud/bigquery_datapolicies_v1/gapic_version.py",
-                "google/cloud/bigquery_datapolicies_v1beta1/gapic_version.py",
-                {
-                    "jsonpath": "$.clientLibrary.version",
-                    "path": "samples/generated_samples/snippet_metadata_google.cloud.bigquery.datapolicies.v1.json",
-                    "type": "json"
-                },
-                {
-                    "jsonpath": "$.clientLibrary.version",
-                    "path": "samples/generated_samples/snippet_metadata_google.cloud.bigquery.datapolicies.v1beta1.json",
-                    "type": "json"
-                }
-            ],
-            "release-type": "python"
-        },
-        "packages/google-cloud-bigquery-datatransfer": {
-            "bump-minor-pre-major": true,
-            "bump-patch-for-minor-pre-major": true,
-            "component": "google-cloud-bigquery-datatransfer",
-            "extra-files": [
-                "google/cloud/bigquery_datatransfer/gapic_version.py",
-                "google/cloud/bigquery_datatransfer_v1/gapic_version.py",
-                {
-                    "jsonpath": "$.clientLibrary.version",
-                    "path": "samples/generated_samples/snippet_metadata_google.cloud.bigquery.datatransfer.v1.json",
-                    "type": "json"
-                }
-            ],
-            "release-type": "python"
-        },
-        "packages/google-cloud-bigquery-logging": {
-            "bump-minor-pre-major": true,
-            "bump-patch-for-minor-pre-major": true,
-            "component": "google-cloud-bigquery-logging",
-            "extra-files": [
-                "google/cloud/bigquery_logging/gapic_version.py",
-                "google/cloud/bigquery_logging_v1/gapic_version.py"
-            ],
-            "release-type": "python"
-        },
-        "packages/google-cloud-bigquery-migration": {
-            "bump-minor-pre-major": true,
-            "bump-patch-for-minor-pre-major": true,
-            "component": "google-cloud-bigquery-migration",
-            "extra-files": [
-                "google/cloud/bigquery_migration/gapic_version.py",
-                "google/cloud/bigquery_migration_v2/gapic_version.py",
-                "google/cloud/bigquery_migration_v2alpha/gapic_version.py",
-                {
-                    "jsonpath": "$.clientLibrary.version",
-                    "path": "samples/generated_samples/snippet_metadata_google.cloud.bigquery.migration.v2.json",
-                    "type": "json"
-                },
-                {
-                    "jsonpath": "$.clientLibrary.version",
-                    "path": "samples/generated_samples/snippet_metadata_google.cloud.bigquery.migration.v2alpha.json",
-                    "type": "json"
-                }
-            ],
-            "release-type": "python"
-        },
-        "packages/google-cloud-bigquery-reservation": {
-            "bump-minor-pre-major": true,
-            "bump-patch-for-minor-pre-major": true,
-            "component": "google-cloud-bigquery-reservation",
-            "extra-files": [
-                "google/cloud/bigquery_reservation/gapic_version.py",
-                "google/cloud/bigquery_reservation_v1/gapic_version.py",
-                {
-                    "jsonpath": "$.clientLibrary.version",
-                    "path": "samples/generated_samples/snippet_metadata_google.cloud.bigquery.reservation.v1.json",
-                    "type": "json"
-                }
-            ],
-            "release-type": "python"
-        },
-        "packages/google-cloud-billing": {
-            "bump-minor-pre-major": true,
-            "bump-patch-for-minor-pre-major": true,
-            "component": "google-cloud-billing",
-            "extra-files": [
-                "google/cloud/billing/gapic_version.py",
-                "google/cloud/billing_v1/gapic_version.py",
-                {
-                    "jsonpath": "$.clientLibrary.version",
-                    "path": "samples/generated_samples/snippet_metadata_google.cloud.billing.v1.json",
-                    "type": "json"
-                }
-            ],
-            "release-type": "python"
-        },
-        "packages/google-cloud-billing-budgets": {
-            "bump-minor-pre-major": true,
-            "bump-patch-for-minor-pre-major": true,
-            "component": "google-cloud-billing-budgets",
-            "extra-files": [
-                "google/cloud/billing/budgets/gapic_version.py",
-                "google/cloud/billing/budgets_v1/gapic_version.py",
-                "google/cloud/billing/budgets_v1beta1/gapic_version.py",
-                {
-                    "jsonpath": "$.clientLibrary.version",
-                    "path": "samples/generated_samples/snippet_metadata_google.cloud.billing.budgets.v1.json",
-                    "type": "json"
-                },
-                {
-                    "jsonpath": "$.clientLibrary.version",
-                    "path": "samples/generated_samples/snippet_metadata_google.cloud.billing.budgets.v1beta1.json",
-                    "type": "json"
-                }
-            ],
-            "release-type": "python"
-        },
-        "packages/google-cloud-binary-authorization": {
-            "bump-minor-pre-major": true,
-            "bump-patch-for-minor-pre-major": true,
-            "component": "google-cloud-binary-authorization",
-            "extra-files": [
-                "google/cloud/binaryauthorization/gapic_version.py",
-                "google/cloud/binaryauthorization_v1/gapic_version.py",
-                "google/cloud/binaryauthorization_v1beta1/gapic_version.py",
-                {
-                    "jsonpath": "$.clientLibrary.version",
-                    "path": "samples/generated_samples/snippet_metadata_google.cloud.binaryauthorization.v1.json",
-                    "type": "json"
-                },
-                {
-                    "jsonpath": "$.clientLibrary.version",
-                    "path": "samples/generated_samples/snippet_metadata_google.cloud.binaryauthorization.v1beta1.json",
-                    "type": "json"
-                }
-            ],
-            "release-type": "python"
-        },
-        "packages/google-cloud-build": {
-            "bump-minor-pre-major": true,
-            "bump-patch-for-minor-pre-major": true,
-            "component": "google-cloud-build",
-            "extra-files": [
-                "google/cloud/devtools/cloudbuild/gapic_version.py",
-                "google/cloud/devtools/cloudbuild_v1/gapic_version.py",
-                "google/cloud/devtools/cloudbuild_v2/gapic_version.py",
-                {
-                    "jsonpath": "$.clientLibrary.version",
-                    "path": "samples/generated_samples/snippet_metadata_google.devtools.cloudbuild.v1.json",
-                    "type": "json"
-                },
-                {
-                    "jsonpath": "$.clientLibrary.version",
-                    "path": "samples/generated_samples/snippet_metadata_google.devtools.cloudbuild.v2.json",
-                    "type": "json"
-                }
-            ],
-            "release-type": "python"
-        },
-        "packages/google-cloud-certificate-manager": {
-            "bump-minor-pre-major": true,
-            "bump-patch-for-minor-pre-major": true,
-            "component": "google-cloud-certificate-manager",
-            "extra-files": [
-                "google/cloud/certificate_manager/gapic_version.py",
-                "google/cloud/certificate_manager_v1/gapic_version.py",
-                {
-                    "jsonpath": "$.clientLibrary.version",
-                    "path": "samples/generated_samples/snippet_metadata_google.cloud.certificatemanager.v1.json",
-                    "type": "json"
-                }
-            ],
-            "release-type": "python"
-        },
-        "packages/google-cloud-channel": {
-            "bump-minor-pre-major": true,
-            "bump-patch-for-minor-pre-major": true,
-            "component": "google-cloud-channel",
-            "extra-files": [
-                "google/cloud/channel/gapic_version.py",
-                "google/cloud/channel_v1/gapic_version.py",
-                {
-                    "jsonpath": "$.clientLibrary.version",
-                    "path": "samples/generated_samples/snippet_metadata_google.cloud.channel.v1.json",
-                    "type": "json"
-                }
-            ],
-            "release-type": "python"
-        },
-        "packages/google-cloud-commerce-consumer-procurement": {
-            "bump-minor-pre-major": true,
-            "bump-patch-for-minor-pre-major": true,
-            "component": "google-cloud-commerce-consumer-procurement",
-            "extra-files": [
-                "google/cloud/commerce_consumer_procurement/gapic_version.py",
-                "google/cloud/commerce_consumer_procurement_v1/gapic_version.py",
-                "google/cloud/commerce_consumer_procurement_v1alpha1/gapic_version.py",
-                {
-                    "jsonpath": "$.clientLibrary.version",
-                    "path": "samples/generated_samples/snippet_metadata_google.cloud.commerce.consumer.procurement.v1.json",
-                    "type": "json"
-                },
-                {
-                    "jsonpath": "$.clientLibrary.version",
-                    "path": "samples/generated_samples/snippet_metadata_google.cloud.commerce.consumer.procurement.v1alpha1.json",
-                    "type": "json"
-                }
-            ],
-            "release-type": "python"
-        },
-        "packages/google-cloud-common": {
-            "bump-minor-pre-major": true,
-            "bump-patch-for-minor-pre-major": true,
-            "component": "google-cloud-common",
-            "extra-files": [
-                "google/cloud/common/gapic_version.py"
-            ],
-            "release-type": "python"
-        },
-        "packages/google-cloud-compute": {
-            "bump-minor-pre-major": true,
-            "bump-patch-for-minor-pre-major": true,
-            "component": "google-cloud-compute",
-            "extra-files": [
-                "google/cloud/compute/gapic_version.py",
-                "google/cloud/compute_v1/gapic_version.py",
-                {
-                    "jsonpath": "$.clientLibrary.version",
-                    "path": "samples/generated_samples/snippet_metadata_google.cloud.compute.v1.json",
-                    "type": "json"
-                }
-            ],
-            "release-type": "python"
-        },
-        "packages/google-cloud-confidentialcomputing": {
-            "bump-minor-pre-major": true,
-            "bump-patch-for-minor-pre-major": true,
-            "component": "google-cloud-confidentialcomputing",
-            "extra-files": [
-                "google/cloud/confidentialcomputing/gapic_version.py",
-                "google/cloud/confidentialcomputing_v1/gapic_version.py",
-                {
-                    "jsonpath": "$.clientLibrary.version",
-                    "path": "samples/generated_samples/snippet_metadata_google.cloud.confidentialcomputing.v1.json",
-                    "type": "json"
-                }
-            ],
-            "release-type": "python"
-        },
-        "packages/google-cloud-config": {
-            "bump-minor-pre-major": true,
-            "bump-patch-for-minor-pre-major": true,
-            "component": "google-cloud-config",
-            "extra-files": [
-                "google/cloud/config/gapic_version.py",
-                "google/cloud/config_v1/gapic_version.py",
-                {
-                    "jsonpath": "$.clientLibrary.version",
-                    "path": "samples/generated_samples/snippet_metadata_google.cloud.config.v1.json",
-                    "type": "json"
-                }
-            ],
-            "release-type": "python"
-        },
-        "packages/google-cloud-contact-center-insights": {
-            "bump-minor-pre-major": true,
-            "bump-patch-for-minor-pre-major": true,
-            "component": "google-cloud-contact-center-insights",
-            "extra-files": [
-                "google/cloud/contact_center_insights/gapic_version.py",
-                "google/cloud/contact_center_insights_v1/gapic_version.py",
-                {
-                    "jsonpath": "$.clientLibrary.version",
-                    "path": "samples/generated_samples/snippet_metadata_google.cloud.contactcenterinsights.v1.json",
-                    "type": "json"
-                }
-            ],
-            "release-type": "python"
-        },
-        "packages/google-cloud-container": {
-            "bump-minor-pre-major": true,
-            "bump-patch-for-minor-pre-major": true,
-            "component": "google-cloud-container",
-            "extra-files": [
-                "google/cloud/container/gapic_version.py",
-                "google/cloud/container_v1/gapic_version.py",
-                "google/cloud/container_v1beta1/gapic_version.py",
-                {
-                    "jsonpath": "$.clientLibrary.version",
-                    "path": "samples/generated_samples/snippet_metadata_google.container.v1.json",
-                    "type": "json"
-                },
-                {
-                    "jsonpath": "$.clientLibrary.version",
-                    "path": "samples/generated_samples/snippet_metadata_google.container.v1beta1.json",
-                    "type": "json"
-                }
-            ],
-            "release-type": "python"
-        },
-        "packages/google-cloud-containeranalysis": {
-            "bump-minor-pre-major": true,
-            "bump-patch-for-minor-pre-major": true,
-            "component": "google-cloud-containeranalysis",
-            "extra-files": [
-                "google/cloud/devtools/containeranalysis/gapic_version.py",
-                "google/cloud/devtools/containeranalysis_v1/gapic_version.py",
-                {
-                    "jsonpath": "$.clientLibrary.version",
-                    "path": "samples/generated_samples/snippet_metadata_google.devtools.containeranalysis.v1.json",
-                    "type": "json"
-                }
-            ],
-            "release-type": "python"
-        },
-        "packages/google-cloud-contentwarehouse": {
-            "bump-minor-pre-major": true,
-            "bump-patch-for-minor-pre-major": true,
-            "component": "google-cloud-contentwarehouse",
-            "extra-files": [
-                "google/cloud/contentwarehouse/gapic_version.py",
-                "google/cloud/contentwarehouse_v1/gapic_version.py",
-                {
-                    "jsonpath": "$.clientLibrary.version",
-                    "path": "samples/generated_samples/snippet_metadata_google.cloud.contentwarehouse.v1.json",
-                    "type": "json"
-                }
-            ],
-            "release-type": "python"
-        },
-        "packages/google-cloud-data-fusion": {
-            "bump-minor-pre-major": true,
-            "bump-patch-for-minor-pre-major": true,
-            "component": "google-cloud-data-fusion",
-            "extra-files": [
-                "google/cloud/data_fusion/gapic_version.py",
-                "google/cloud/data_fusion_v1/gapic_version.py",
-                {
-                    "jsonpath": "$.clientLibrary.version",
-                    "path": "samples/generated_samples/snippet_metadata_google.cloud.datafusion.v1.json",
-                    "type": "json"
-                }
-            ],
-            "release-type": "python"
-        },
-        "packages/google-cloud-data-qna": {
-            "bump-minor-pre-major": true,
-            "bump-patch-for-minor-pre-major": true,
-            "component": "google-cloud-data-qna",
-            "extra-files": [
-                "google/cloud/dataqna/gapic_version.py",
-                "google/cloud/dataqna_v1alpha/gapic_version.py",
-                {
-                    "jsonpath": "$.clientLibrary.version",
-                    "path": "samples/generated_samples/snippet_metadata_google.cloud.dataqna.v1alpha.json",
-                    "type": "json"
-                }
-            ],
-            "release-type": "python"
-        },
-        "packages/google-cloud-datacatalog": {
-            "bump-minor-pre-major": true,
-            "bump-patch-for-minor-pre-major": true,
-            "component": "google-cloud-datacatalog",
-            "extra-files": [
-                "google/cloud/datacatalog/gapic_version.py",
-                "google/cloud/datacatalog_v1/gapic_version.py",
-                "google/cloud/datacatalog_v1beta1/gapic_version.py",
-                {
-                    "jsonpath": "$.clientLibrary.version",
-                    "path": "samples/generated_samples/snippet_metadata_google.cloud.datacatalog.v1.json",
-                    "type": "json"
-                },
-                {
-                    "jsonpath": "$.clientLibrary.version",
-                    "path": "samples/generated_samples/snippet_metadata_google.cloud.datacatalog.v1beta1.json",
-                    "type": "json"
-                }
-            ],
-            "release-type": "python"
-        },
-        "packages/google-cloud-datacatalog-lineage": {
-            "bump-minor-pre-major": true,
-            "bump-patch-for-minor-pre-major": true,
-            "component": "google-cloud-datacatalog-lineage",
-            "extra-files": [
-                "google/cloud/datacatalog_lineage/gapic_version.py",
-                "google/cloud/datacatalog_lineage_v1/gapic_version.py",
-                {
-                    "jsonpath": "$.clientLibrary.version",
-                    "path": "samples/generated_samples/snippet_metadata_google.cloud.datacatalog.lineage.v1.json",
-                    "type": "json"
-                }
-            ],
-            "release-type": "python"
-        },
-        "packages/google-cloud-dataflow-client": {
-            "bump-minor-pre-major": true,
-            "bump-patch-for-minor-pre-major": true,
-            "component": "google-cloud-dataflow-client",
-            "extra-files": [
-                "google/cloud/dataflow/gapic_version.py",
-                "google/cloud/dataflow_v1beta3/gapic_version.py",
-                {
-                    "jsonpath": "$.clientLibrary.version",
-                    "path": "samples/generated_samples/snippet_metadata_google.dataflow.v1beta3.json",
-                    "type": "json"
-                }
-            ],
-            "release-type": "python"
-        },
-        "packages/google-cloud-dataform": {
-            "bump-minor-pre-major": true,
-            "bump-patch-for-minor-pre-major": true,
-            "component": "google-cloud-dataform",
-            "extra-files": [
-                "google/cloud/dataform/gapic_version.py",
-                "google/cloud/dataform_v1beta1/gapic_version.py",
-                {
-                    "jsonpath": "$.clientLibrary.version",
-                    "path": "samples/generated_samples/snippet_metadata_google.cloud.dataform.v1beta1.json",
-                    "type": "json"
-                }
-            ],
-            "release-type": "python"
-        },
-        "packages/google-cloud-datalabeling": {
-            "bump-minor-pre-major": true,
-            "bump-patch-for-minor-pre-major": true,
-            "component": "google-cloud-datalabeling",
-            "extra-files": [
-                "google/cloud/datalabeling/gapic_version.py",
-                "google/cloud/datalabeling_v1beta1/gapic_version.py",
-                {
-                    "jsonpath": "$.clientLibrary.version",
-                    "path": "samples/generated_samples/snippet_metadata_google.cloud.datalabeling.v1beta1.json",
-                    "type": "json"
-                }
-            ],
-            "release-type": "python"
-        },
-        "packages/google-cloud-dataplex": {
-            "bump-minor-pre-major": true,
-            "bump-patch-for-minor-pre-major": true,
-            "component": "google-cloud-dataplex",
-            "extra-files": [
-                "google/cloud/dataplex/gapic_version.py",
-                "google/cloud/dataplex_v1/gapic_version.py",
-                {
-                    "jsonpath": "$.clientLibrary.version",
-                    "path": "samples/generated_samples/snippet_metadata_google.cloud.dataplex.v1.json",
-                    "type": "json"
-                }
-            ],
-            "release-type": "python"
-        },
-        "packages/google-cloud-dataproc": {
-            "bump-minor-pre-major": true,
-            "bump-patch-for-minor-pre-major": true,
-            "component": "google-cloud-dataproc",
-            "extra-files": [
-                "google/cloud/dataproc/gapic_version.py",
-                "google/cloud/dataproc_v1/gapic_version.py",
-                {
-                    "jsonpath": "$.clientLibrary.version",
-                    "path": "samples/generated_samples/snippet_metadata_google.cloud.dataproc.v1.json",
-                    "type": "json"
-                }
-            ],
-            "release-type": "python"
-        },
-        "packages/google-cloud-dataproc-metastore": {
-            "bump-minor-pre-major": true,
-            "bump-patch-for-minor-pre-major": true,
-            "component": "google-cloud-dataproc-metastore",
-            "extra-files": [
-                "google/cloud/metastore/gapic_version.py",
-                "google/cloud/metastore_v1/gapic_version.py",
-                "google/cloud/metastore_v1alpha/gapic_version.py",
-                "google/cloud/metastore_v1beta/gapic_version.py",
-                {
-                    "jsonpath": "$.clientLibrary.version",
-                    "path": "samples/generated_samples/snippet_metadata_google.cloud.metastore.v1.json",
-                    "type": "json"
-                },
-                {
-                    "jsonpath": "$.clientLibrary.version",
-                    "path": "samples/generated_samples/snippet_metadata_google.cloud.metastore.v1alpha.json",
-                    "type": "json"
-                },
-                {
-                    "jsonpath": "$.clientLibrary.version",
-                    "path": "samples/generated_samples/snippet_metadata_google.cloud.metastore.v1beta.json",
-                    "type": "json"
-                }
-            ],
-            "release-type": "python"
-        },
-        "packages/google-cloud-datastream": {
-            "bump-minor-pre-major": true,
-            "bump-patch-for-minor-pre-major": true,
-            "component": "google-cloud-datastream",
-            "extra-files": [
-                "google/cloud/datastream/gapic_version.py",
-                "google/cloud/datastream_v1/gapic_version.py",
-                "google/cloud/datastream_v1alpha1/gapic_version.py",
-                {
-                    "jsonpath": "$.clientLibrary.version",
-                    "path": "samples/generated_samples/snippet_metadata_google.cloud.datastream.v1.json",
-                    "type": "json"
-                },
-                {
-                    "jsonpath": "$.clientLibrary.version",
-                    "path": "samples/generated_samples/snippet_metadata_google.cloud.datastream.v1alpha1.json",
-                    "type": "json"
-                }
-            ],
-            "release-type": "python"
-        },
-        "packages/google-cloud-deploy": {
-            "bump-minor-pre-major": true,
-            "bump-patch-for-minor-pre-major": true,
-            "component": "google-cloud-deploy",
-            "extra-files": [
-                "google/cloud/deploy/gapic_version.py",
-                "google/cloud/deploy_v1/gapic_version.py",
-                {
-                    "jsonpath": "$.clientLibrary.version",
-                    "path": "samples/generated_samples/snippet_metadata_google.cloud.deploy.v1.json",
-                    "type": "json"
-                }
-            ],
-            "release-type": "python"
-        },
-        "packages/google-cloud-dialogflow": {
-            "bump-minor-pre-major": true,
-            "bump-patch-for-minor-pre-major": true,
-            "component": "google-cloud-dialogflow",
-            "extra-files": [
-                "google/cloud/dialogflow/gapic_version.py",
-                "google/cloud/dialogflow_v2/gapic_version.py",
-                "google/cloud/dialogflow_v2beta1/gapic_version.py",
-                {
-                    "jsonpath": "$.clientLibrary.version",
-                    "path": "samples/generated_samples/snippet_metadata_google.cloud.dialogflow.v2.json",
-                    "type": "json"
-                },
-                {
-                    "jsonpath": "$.clientLibrary.version",
-                    "path": "samples/generated_samples/snippet_metadata_google.cloud.dialogflow.v2beta1.json",
-                    "type": "json"
-                }
-            ],
-            "release-type": "python"
-        },
-        "packages/google-cloud-dialogflow-cx": {
-            "bump-minor-pre-major": true,
-            "bump-patch-for-minor-pre-major": true,
-            "component": "google-cloud-dialogflow-cx",
-            "extra-files": [
-                "google/cloud/dialogflowcx/gapic_version.py",
-                "google/cloud/dialogflowcx_v3/gapic_version.py",
-                "google/cloud/dialogflowcx_v3beta1/gapic_version.py",
-                {
-                    "jsonpath": "$.clientLibrary.version",
-                    "path": "samples/generated_samples/snippet_metadata_google.cloud.dialogflow.cx.v3.json",
-                    "type": "json"
-                },
-                {
-                    "jsonpath": "$.clientLibrary.version",
-                    "path": "samples/generated_samples/snippet_metadata_google.cloud.dialogflow.cx.v3beta1.json",
-                    "type": "json"
-                }
-            ],
-            "release-type": "python"
-        },
-        "packages/google-cloud-discoveryengine": {
-            "bump-minor-pre-major": true,
-            "bump-patch-for-minor-pre-major": true,
-            "component": "google-cloud-discoveryengine",
-            "extra-files": [
-                "google/cloud/discoveryengine/gapic_version.py",
-                "google/cloud/discoveryengine_v1/gapic_version.py",
-                "google/cloud/discoveryengine_v1alpha/gapic_version.py",
-                "google/cloud/discoveryengine_v1beta/gapic_version.py",
-                {
-                    "jsonpath": "$.clientLibrary.version",
-                    "path": "samples/generated_samples/snippet_metadata_google.cloud.discoveryengine.v1.json",
-                    "type": "json"
-                },
-                {
-                    "jsonpath": "$.clientLibrary.version",
-                    "path": "samples/generated_samples/snippet_metadata_google.cloud.discoveryengine.v1alpha.json",
-                    "type": "json"
-                },
-                {
-                    "jsonpath": "$.clientLibrary.version",
-                    "path": "samples/generated_samples/snippet_metadata_google.cloud.discoveryengine.v1beta.json",
-                    "type": "json"
-                }
-            ],
-            "release-type": "python"
-        },
-        "packages/google-cloud-dlp": {
-            "bump-minor-pre-major": true,
-            "bump-patch-for-minor-pre-major": true,
-            "component": "google-cloud-dlp",
-            "extra-files": [
-                "google/cloud/dlp/gapic_version.py",
-                "google/cloud/dlp_v2/gapic_version.py",
-                {
-                    "jsonpath": "$.clientLibrary.version",
-                    "path": "samples/generated_samples/snippet_metadata_google.privacy.dlp.v2.json",
-                    "type": "json"
-                }
-            ],
-            "release-type": "python"
-        },
-        "packages/google-cloud-dms": {
-            "bump-minor-pre-major": true,
-            "bump-patch-for-minor-pre-major": true,
-            "component": "google-cloud-dms",
-            "extra-files": [
-                "google/cloud/clouddms/gapic_version.py",
-                "google/cloud/clouddms_v1/gapic_version.py",
-                {
-                    "jsonpath": "$.clientLibrary.version",
-                    "path": "samples/generated_samples/snippet_metadata_google.cloud.clouddms.v1.json",
-                    "type": "json"
-                }
-            ],
-            "release-type": "python"
-        },
-        "packages/google-cloud-documentai": {
-            "bump-minor-pre-major": true,
-            "bump-patch-for-minor-pre-major": true,
-            "component": "google-cloud-documentai",
-            "extra-files": [
-                "google/cloud/documentai/gapic_version.py",
-                "google/cloud/documentai_v1/gapic_version.py",
-                "google/cloud/documentai_v1beta2/gapic_version.py",
-                "google/cloud/documentai_v1beta3/gapic_version.py",
-                {
-                    "jsonpath": "$.clientLibrary.version",
-                    "path": "samples/generated_samples/snippet_metadata_google.cloud.documentai.v1.json",
-                    "type": "json"
-                },
-                {
-                    "jsonpath": "$.clientLibrary.version",
-                    "path": "samples/generated_samples/snippet_metadata_google.cloud.documentai.v1beta2.json",
-                    "type": "json"
-                },
-                {
-                    "jsonpath": "$.clientLibrary.version",
-                    "path": "samples/generated_samples/snippet_metadata_google.cloud.documentai.v1beta3.json",
-                    "type": "json"
-                }
-            ],
-            "release-type": "python"
-        },
-        "packages/google-cloud-domains": {
-            "bump-minor-pre-major": true,
-            "bump-patch-for-minor-pre-major": true,
-            "component": "google-cloud-domains",
-            "extra-files": [
-                "google/cloud/domains/gapic_version.py",
-                "google/cloud/domains_v1/gapic_version.py",
-                "google/cloud/domains_v1beta1/gapic_version.py",
-                {
-                    "jsonpath": "$.clientLibrary.version",
-                    "path": "samples/generated_samples/snippet_metadata_google.cloud.domains.v1.json",
-                    "type": "json"
-                },
-                {
-                    "jsonpath": "$.clientLibrary.version",
-                    "path": "samples/generated_samples/snippet_metadata_google.cloud.domains.v1beta1.json",
-                    "type": "json"
-                }
-            ],
-            "release-type": "python"
-        },
-        "packages/google-cloud-edgecontainer": {
-            "bump-minor-pre-major": true,
-            "bump-patch-for-minor-pre-major": true,
-            "component": "google-cloud-edgecontainer",
-            "extra-files": [
-                "google/cloud/edgecontainer/gapic_version.py",
-                "google/cloud/edgecontainer_v1/gapic_version.py",
-                {
-                    "jsonpath": "$.clientLibrary.version",
-                    "path": "samples/generated_samples/snippet_metadata_google.cloud.edgecontainer.v1.json",
-                    "type": "json"
-                }
-            ],
-            "release-type": "python"
-        },
-        "packages/google-cloud-edgenetwork": {
-            "bump-minor-pre-major": true,
-            "bump-patch-for-minor-pre-major": true,
-            "component": "google-cloud-edgenetwork",
-            "extra-files": [
-                "google/cloud/edgenetwork/gapic_version.py",
-                "google/cloud/edgenetwork_v1/gapic_version.py",
-                {
-                    "jsonpath": "$.clientLibrary.version",
-                    "path": "samples/generated_samples/snippet_metadata_google.cloud.edgenetwork.v1.json",
-                    "type": "json"
-                }
-            ],
-            "release-type": "python"
-        },
-        "packages/google-cloud-enterpriseknowledgegraph": {
-            "bump-minor-pre-major": true,
-            "bump-patch-for-minor-pre-major": true,
-            "component": "google-cloud-enterpriseknowledgegraph",
-            "extra-files": [
-                "google/cloud/enterpriseknowledgegraph/gapic_version.py",
-                "google/cloud/enterpriseknowledgegraph_v1/gapic_version.py",
-                {
-                    "jsonpath": "$.clientLibrary.version",
-                    "path": "samples/generated_samples/snippet_metadata_google.cloud.enterpriseknowledgegraph.v1.json",
-                    "type": "json"
-                }
-            ],
-            "release-type": "python"
-        },
-        "packages/google-cloud-essential-contacts": {
-            "bump-minor-pre-major": true,
-            "bump-patch-for-minor-pre-major": true,
-            "component": "google-cloud-essential-contacts",
-            "extra-files": [
-                "google/cloud/essential_contacts/gapic_version.py",
-                "google/cloud/essential_contacts_v1/gapic_version.py",
-                {
-                    "jsonpath": "$.clientLibrary.version",
-                    "path": "samples/generated_samples/snippet_metadata_google.cloud.essentialcontacts.v1.json",
-                    "type": "json"
-                }
-            ],
-            "release-type": "python"
-        },
-        "packages/google-cloud-eventarc": {
-            "bump-minor-pre-major": true,
-            "bump-patch-for-minor-pre-major": true,
-            "component": "google-cloud-eventarc",
-            "extra-files": [
-                "google/cloud/eventarc/gapic_version.py",
-                "google/cloud/eventarc_v1/gapic_version.py",
-                {
-                    "jsonpath": "$.clientLibrary.version",
-                    "path": "samples/generated_samples/snippet_metadata_google.cloud.eventarc.v1.json",
-                    "type": "json"
-                }
-            ],
-            "release-type": "python"
-        },
-        "packages/google-cloud-eventarc-publishing": {
-            "bump-minor-pre-major": true,
-            "bump-patch-for-minor-pre-major": true,
-            "component": "google-cloud-eventarc-publishing",
-            "extra-files": [
-                "google/cloud/eventarc_publishing/gapic_version.py",
-                "google/cloud/eventarc_publishing_v1/gapic_version.py",
-                {
-                    "jsonpath": "$.clientLibrary.version",
-                    "path": "samples/generated_samples/snippet_metadata_google.cloud.eventarc.publishing.v1.json",
-                    "type": "json"
-                }
-            ],
-            "release-type": "python"
-        },
-        "packages/google-cloud-filestore": {
-            "bump-minor-pre-major": true,
-            "bump-patch-for-minor-pre-major": true,
-            "component": "google-cloud-filestore",
-            "extra-files": [
-                "google/cloud/filestore/gapic_version.py",
-                "google/cloud/filestore_v1/gapic_version.py",
-                {
-                    "jsonpath": "$.clientLibrary.version",
-                    "path": "samples/generated_samples/snippet_metadata_google.cloud.filestore.v1.json",
-                    "type": "json"
-                }
-            ],
-            "release-type": "python"
-        },
-        "packages/google-cloud-functions": {
-            "bump-minor-pre-major": true,
-            "bump-patch-for-minor-pre-major": true,
-            "component": "google-cloud-functions",
-            "extra-files": [
-                "google/cloud/functions/gapic_version.py",
-                "google/cloud/functions_v1/gapic_version.py",
-                "google/cloud/functions_v2/gapic_version.py",
-                {
-                    "jsonpath": "$.clientLibrary.version",
-                    "path": "samples/generated_samples/snippet_metadata_google.cloud.functions.v1.json",
-                    "type": "json"
-                },
-                {
-                    "jsonpath": "$.clientLibrary.version",
-                    "path": "samples/generated_samples/snippet_metadata_google.cloud.functions.v2.json",
-                    "type": "json"
-                }
-            ],
-            "release-type": "python"
-        },
-        "packages/google-cloud-gke-backup": {
-            "bump-minor-pre-major": true,
-            "bump-patch-for-minor-pre-major": true,
-            "component": "google-cloud-gke-backup",
-            "extra-files": [
-                "google/cloud/gke_backup/gapic_version.py",
-                "google/cloud/gke_backup_v1/gapic_version.py",
-                {
-                    "jsonpath": "$.clientLibrary.version",
-                    "path": "samples/generated_samples/snippet_metadata_google.cloud.gkebackup.v1.json",
-                    "type": "json"
-                }
-            ],
-            "release-type": "python"
-        },
-        "packages/google-cloud-gke-connect-gateway": {
-            "bump-minor-pre-major": true,
-            "bump-patch-for-minor-pre-major": true,
-            "component": "google-cloud-gke-connect-gateway",
-            "extra-files": [
-                "google/cloud/gkeconnect/gateway/gapic_version.py",
-                "google/cloud/gkeconnect/gateway_v1beta1/gapic_version.py",
-                {
-                    "jsonpath": "$.clientLibrary.version",
-                    "path": "samples/generated_samples/snippet_metadata_google.cloud.gkeconnect.gateway.v1beta1.json",
-                    "type": "json"
-                }
-            ],
-            "release-type": "python"
-        },
-        "packages/google-cloud-gke-hub": {
-            "bump-minor-pre-major": true,
-            "bump-patch-for-minor-pre-major": true,
-            "component": "google-cloud-gke-hub",
-            "extra-files": [
-                "google/cloud/gkehub/gapic_version.py",
-                "google/cloud/gkehub_v1/configmanagement_v1/gapic_version.py",
-                "google/cloud/gkehub_v1/gapic_version.py",
-                "google/cloud/gkehub_v1/multiclusteringress_v1/gapic_version.py",
-                "google/cloud/gkehub_v1beta1/gapic_version.py",
-                {
-                    "jsonpath": "$.clientLibrary.version",
-                    "path": "samples/generated_samples/snippet_metadata_google.cloud.gkehub.v1.json",
-                    "type": "json"
-                }
-            ],
-            "release-type": "python"
-        },
-        "packages/google-cloud-gke-multicloud": {
-            "bump-minor-pre-major": true,
-            "bump-patch-for-minor-pre-major": true,
-            "component": "google-cloud-gke-multicloud",
-            "extra-files": [
-                "google/cloud/gke_multicloud/gapic_version.py",
-                "google/cloud/gke_multicloud_v1/gapic_version.py",
-                {
-                    "jsonpath": "$.clientLibrary.version",
-                    "path": "samples/generated_samples/snippet_metadata_google.cloud.gkemulticloud.v1.json",
-                    "type": "json"
-                }
-            ],
-            "release-type": "python"
-        },
-        "packages/google-cloud-gsuiteaddons": {
-            "bump-minor-pre-major": true,
-            "bump-patch-for-minor-pre-major": true,
-            "component": "google-cloud-gsuiteaddons",
-            "extra-files": [
-                "google/cloud/gsuiteaddons/gapic_version.py",
-                "google/cloud/gsuiteaddons_v1/gapic_version.py",
-                {
-                    "jsonpath": "$.clientLibrary.version",
-                    "path": "samples/generated_samples/snippet_metadata_google.cloud.gsuiteaddons.v1.json",
-                    "type": "json"
-                }
-            ],
-            "release-type": "python"
-        },
-        "packages/google-cloud-iam": {
-            "bump-minor-pre-major": true,
-            "bump-patch-for-minor-pre-major": true,
-            "component": "google-cloud-iam",
-            "extra-files": [
-                "google/cloud/iam/gapic_version.py",
-                "google/cloud/iam_credentials/gapic_version.py",
-                "google/cloud/iam_credentials_v1/gapic_version.py",
-                "google/cloud/iam_v2/gapic_version.py",
-                "google/cloud/iam_v2beta/gapic_version.py",
-                {
-                    "jsonpath": "$.clientLibrary.version",
-                    "path": "samples/generated_samples/snippet_metadata_google.iam.credentials.v1.json",
-                    "type": "json"
-                },
-                {
-                    "jsonpath": "$.clientLibrary.version",
-                    "path": "samples/generated_samples/snippet_metadata_google.iam.v2.json",
-                    "type": "json"
-                },
-                {
-                    "jsonpath": "$.clientLibrary.version",
-                    "path": "samples/generated_samples/snippet_metadata_google.iam.v2beta.json",
-                    "type": "json"
-                }
-            ],
-            "release-type": "python"
-        },
-        "packages/google-cloud-iam-logging": {
-            "bump-minor-pre-major": true,
-            "bump-patch-for-minor-pre-major": true,
-            "component": "google-cloud-iam-logging",
-            "extra-files": [
-                "google/cloud/iam_logging/gapic_version.py",
-                "google/cloud/iam_logging_v1/gapic_version.py"
-            ],
-            "release-type": "python"
-        },
-        "packages/google-cloud-iap": {
-            "bump-minor-pre-major": true,
-            "bump-patch-for-minor-pre-major": true,
-            "component": "google-cloud-iap",
-            "extra-files": [
-                "google/cloud/iap/gapic_version.py",
-                "google/cloud/iap_v1/gapic_version.py",
-                {
-                    "jsonpath": "$.clientLibrary.version",
-                    "path": "samples/generated_samples/snippet_metadata_google.cloud.iap.v1.json",
-                    "type": "json"
-                }
-            ],
-            "release-type": "python"
-        },
-        "packages/google-cloud-ids": {
-            "bump-minor-pre-major": true,
-            "bump-patch-for-minor-pre-major": true,
-            "component": "google-cloud-ids",
-            "extra-files": [
-                "google/cloud/ids/gapic_version.py",
-                "google/cloud/ids_v1/gapic_version.py",
-                {
-                    "jsonpath": "$.clientLibrary.version",
-                    "path": "samples/generated_samples/snippet_metadata_google.cloud.ids.v1.json",
-                    "type": "json"
-                }
-            ],
-            "release-type": "python"
-        },
-        "packages/google-cloud-kms": {
-            "bump-minor-pre-major": true,
-            "bump-patch-for-minor-pre-major": true,
-            "component": "google-cloud-kms",
-            "extra-files": [
-                "google/cloud/kms/gapic_version.py",
-                "google/cloud/kms_v1/gapic_version.py",
-                {
-                    "jsonpath": "$.clientLibrary.version",
-                    "path": "samples/generated_samples/snippet_metadata_google.cloud.kms.v1.json",
-                    "type": "json"
-                }
-            ],
-            "release-type": "python"
-        },
-        "packages/google-cloud-kms-inventory": {
-            "bump-minor-pre-major": true,
-            "bump-patch-for-minor-pre-major": true,
-            "component": "google-cloud-kms-inventory",
-            "extra-files": [
-                "google/cloud/kms_inventory/gapic_version.py",
-                "google/cloud/kms_inventory_v1/gapic_version.py",
-                {
-                    "jsonpath": "$.clientLibrary.version",
-                    "path": "samples/generated_samples/snippet_metadata_google.cloud.kms.inventory.v1.json",
-                    "type": "json"
-                }
-            ],
-            "release-type": "python"
-        },
-        "packages/google-cloud-language": {
-            "bump-minor-pre-major": true,
-            "bump-patch-for-minor-pre-major": true,
-            "component": "google-cloud-language",
-            "extra-files": [
-                "google/cloud/language/gapic_version.py",
-                "google/cloud/language_v1/gapic_version.py",
-                "google/cloud/language_v1beta2/gapic_version.py",
-                "google/cloud/language_v2/gapic_version.py",
-                {
-                    "jsonpath": "$.clientLibrary.version",
-                    "path": "samples/generated_samples/snippet_metadata_google.cloud.language.v1.json",
-                    "type": "json"
-                },
-                {
-                    "jsonpath": "$.clientLibrary.version",
-                    "path": "samples/generated_samples/snippet_metadata_google.cloud.language.v1beta2.json",
-                    "type": "json"
-                },
-                {
-                    "jsonpath": "$.clientLibrary.version",
-                    "path": "samples/generated_samples/snippet_metadata_google.cloud.language.v2.json",
-                    "type": "json"
-                }
-            ],
-            "release-type": "python"
-        },
-        "packages/google-cloud-life-sciences": {
-            "bump-minor-pre-major": true,
-            "bump-patch-for-minor-pre-major": true,
-            "component": "google-cloud-life-sciences",
-            "extra-files": [
-                "google/cloud/lifesciences/gapic_version.py",
-                "google/cloud/lifesciences_v2beta/gapic_version.py",
-                {
-                    "jsonpath": "$.clientLibrary.version",
-                    "path": "samples/generated_samples/snippet_metadata_google.cloud.lifesciences.v2beta.json",
-                    "type": "json"
-                }
-            ],
-            "release-type": "python"
-        },
-        "packages/google-cloud-managed-identities": {
-            "bump-minor-pre-major": true,
-            "bump-patch-for-minor-pre-major": true,
-            "component": "google-cloud-managed-identities",
-            "extra-files": [
-                "google/cloud/managedidentities/gapic_version.py",
-                "google/cloud/managedidentities_v1/gapic_version.py",
-                {
-                    "jsonpath": "$.clientLibrary.version",
-                    "path": "samples/generated_samples/snippet_metadata_google.cloud.managedidentities.v1.json",
-                    "type": "json"
-                }
-            ],
-            "release-type": "python"
-        },
-        "packages/google-cloud-media-translation": {
-            "bump-minor-pre-major": true,
-            "bump-patch-for-minor-pre-major": true,
-            "component": "google-cloud-media-translation",
-            "extra-files": [
-                "google/cloud/mediatranslation/gapic_version.py",
-                "google/cloud/mediatranslation_v1beta1/gapic_version.py",
-                {
-                    "jsonpath": "$.clientLibrary.version",
-                    "path": "samples/generated_samples/snippet_metadata_google.cloud.mediatranslation.v1beta1.json",
-                    "type": "json"
-                }
-            ],
-            "release-type": "python"
-        },
-        "packages/google-cloud-memcache": {
-            "bump-minor-pre-major": true,
-            "bump-patch-for-minor-pre-major": true,
-            "component": "google-cloud-memcache",
-            "extra-files": [
-                "google/cloud/memcache/gapic_version.py",
-                "google/cloud/memcache_v1/gapic_version.py",
-                "google/cloud/memcache_v1beta2/gapic_version.py",
-                {
-                    "jsonpath": "$.clientLibrary.version",
-                    "path": "samples/generated_samples/snippet_metadata_google.cloud.memcache.v1.json",
-                    "type": "json"
-                },
-                {
-                    "jsonpath": "$.clientLibrary.version",
-                    "path": "samples/generated_samples/snippet_metadata_google.cloud.memcache.v1beta2.json",
-                    "type": "json"
-                }
-            ],
-            "release-type": "python"
-        },
-        "packages/google-cloud-migrationcenter": {
-            "bump-minor-pre-major": true,
-            "bump-patch-for-minor-pre-major": true,
-            "component": "google-cloud-migrationcenter",
-            "extra-files": [
-                "google/cloud/migrationcenter/gapic_version.py",
-                "google/cloud/migrationcenter_v1/gapic_version.py",
-                {
-                    "jsonpath": "$.clientLibrary.version",
-                    "path": "samples/generated_samples/snippet_metadata_google.cloud.migrationcenter.v1.json",
-                    "type": "json"
-                }
-            ],
-            "release-type": "python"
-        },
-        "packages/google-cloud-monitoring": {
-            "bump-minor-pre-major": true,
-            "bump-patch-for-minor-pre-major": true,
-            "component": "google-cloud-monitoring",
-            "extra-files": [
-                "google/cloud/monitoring/gapic_version.py",
-                "google/cloud/monitoring_v3/gapic_version.py",
-                {
-                    "jsonpath": "$.clientLibrary.version",
-                    "path": "samples/generated_samples/snippet_metadata_google.monitoring.v3.json",
-                    "type": "json"
-                }
-            ],
-            "release-type": "python"
-        },
-        "packages/google-cloud-monitoring-dashboards": {
-            "bump-minor-pre-major": true,
-            "bump-patch-for-minor-pre-major": true,
-            "component": "google-cloud-monitoring-dashboards",
-            "extra-files": [
-                "google/cloud/monitoring_dashboard/gapic_version.py",
-                "google/cloud/monitoring_dashboard_v1/gapic_version.py",
-                "google/monitoring/dashboard_v1/gapic_version.py",
-                {
-                    "jsonpath": "$.clientLibrary.version",
-                    "path": "samples/generated_samples/snippet_metadata_google.monitoring.dashboard.v1.json",
-                    "type": "json"
-                }
-            ],
-            "release-type": "python"
-        },
-        "packages/google-cloud-monitoring-metrics-scopes": {
-            "bump-minor-pre-major": true,
-            "bump-patch-for-minor-pre-major": true,
-            "component": "google-cloud-monitoring-metrics-scopes",
-            "extra-files": [
-                "google/cloud/monitoring_metrics_scope/gapic_version.py",
-                "google/cloud/monitoring_metrics_scope_v1/gapic_version.py",
-                {
-                    "jsonpath": "$.clientLibrary.version",
-                    "path": "samples/generated_samples/snippet_metadata_google.monitoring.metricsscope.v1.json",
-                    "type": "json"
-                }
-            ],
-            "release-type": "python"
-        },
-        "packages/google-cloud-netapp": {
-            "bump-minor-pre-major": true,
-            "bump-patch-for-minor-pre-major": true,
-            "component": "google-cloud-netapp",
-            "extra-files": [
-                "google/cloud/netapp/gapic_version.py",
-                "google/cloud/netapp_v1/gapic_version.py",
-                {
-                    "jsonpath": "$.clientLibrary.version",
-                    "path": "samples/generated_samples/snippet_metadata_google.cloud.netapp.v1.json",
-                    "type": "json"
-                }
-            ],
-            "release-type": "python"
-        },
-        "packages/google-cloud-network-connectivity": {
-            "bump-minor-pre-major": true,
-            "bump-patch-for-minor-pre-major": true,
-            "component": "google-cloud-network-connectivity",
-            "extra-files": [
-                "google/cloud/networkconnectivity/gapic_version.py",
-                "google/cloud/networkconnectivity_v1/gapic_version.py",
-                "google/cloud/networkconnectivity_v1alpha1/gapic_version.py",
-                {
-                    "jsonpath": "$.clientLibrary.version",
-                    "path": "samples/generated_samples/snippet_metadata_google.cloud.networkconnectivity.v1.json",
-                    "type": "json"
-                },
-                {
-                    "jsonpath": "$.clientLibrary.version",
-                    "path": "samples/generated_samples/snippet_metadata_google.cloud.networkconnectivity.v1alpha1.json",
-                    "type": "json"
-                }
-            ],
-            "release-type": "python"
-        },
-        "packages/google-cloud-network-management": {
-            "bump-minor-pre-major": true,
-            "bump-patch-for-minor-pre-major": true,
-            "component": "google-cloud-network-management",
-            "extra-files": [
-                "google/cloud/network_management/gapic_version.py",
-                "google/cloud/network_management_v1/gapic_version.py",
-                {
-                    "jsonpath": "$.clientLibrary.version",
-                    "path": "samples/generated_samples/snippet_metadata_google.cloud.networkmanagement.v1.json",
-                    "type": "json"
-                }
-            ],
-            "release-type": "python"
-        },
-        "packages/google-cloud-network-security": {
-            "bump-minor-pre-major": true,
-            "bump-patch-for-minor-pre-major": true,
-            "component": "google-cloud-network-security",
-            "extra-files": [
-                "google/cloud/network_security/gapic_version.py",
-                "google/cloud/network_security_v1/gapic_version.py",
-                "google/cloud/network_security_v1beta1/gapic_version.py",
-                {
-                    "jsonpath": "$.clientLibrary.version",
-                    "path": "samples/generated_samples/snippet_metadata_google.cloud.networksecurity.v1.json",
-                    "type": "json"
-                },
-                {
-                    "jsonpath": "$.clientLibrary.version",
-                    "path": "samples/generated_samples/snippet_metadata_google.cloud.networksecurity.v1beta1.json",
-                    "type": "json"
-                }
-            ],
-            "release-type": "python"
-        },
-        "packages/google-cloud-network-services": {
-            "bump-minor-pre-major": true,
-            "bump-patch-for-minor-pre-major": true,
-            "component": "google-cloud-network-services",
-            "extra-files": [
-                "google/cloud/network_services/gapic_version.py",
-                "google/cloud/network_services_v1/gapic_version.py",
-                {
-                    "jsonpath": "$.clientLibrary.version",
-                    "path": "samples/generated_samples/snippet_metadata_google.cloud.networkservices.v1.json",
-                    "type": "json"
-                }
-            ],
-            "release-type": "python"
-        },
-        "packages/google-cloud-notebooks": {
-            "bump-minor-pre-major": true,
-            "bump-patch-for-minor-pre-major": true,
-            "component": "google-cloud-notebooks",
-            "extra-files": [
-                "google/cloud/notebooks/gapic_version.py",
-                "google/cloud/notebooks_v1/gapic_version.py",
-                "google/cloud/notebooks_v1beta1/gapic_version.py",
-                "google/cloud/notebooks_v2/gapic_version.py",
-                {
-                    "jsonpath": "$.clientLibrary.version",
-                    "path": "samples/generated_samples/snippet_metadata_google.cloud.notebooks.v1.json",
-                    "type": "json"
-                },
-                {
-                    "jsonpath": "$.clientLibrary.version",
-                    "path": "samples/generated_samples/snippet_metadata_google.cloud.notebooks.v1beta1.json",
-                    "type": "json"
-                },
-                {
-                    "jsonpath": "$.clientLibrary.version",
-                    "path": "samples/generated_samples/snippet_metadata_google.cloud.notebooks.v2.json",
-                    "type": "json"
-                }
-            ],
-            "release-type": "python"
-        },
-        "packages/google-cloud-optimization": {
-            "bump-minor-pre-major": true,
-            "bump-patch-for-minor-pre-major": true,
-            "component": "google-cloud-optimization",
-            "extra-files": [
-                "google/cloud/optimization/gapic_version.py",
-                "google/cloud/optimization_v1/gapic_version.py",
-                {
-                    "jsonpath": "$.clientLibrary.version",
-                    "path": "samples/generated_samples/snippet_metadata_google.cloud.optimization.v1.json",
-                    "type": "json"
-                }
-            ],
-            "release-type": "python"
-        },
-        "packages/google-cloud-orchestration-airflow": {
-            "bump-minor-pre-major": true,
-            "bump-patch-for-minor-pre-major": true,
-            "component": "google-cloud-orchestration-airflow",
-            "extra-files": [
-                "google/cloud/orchestration/airflow/service/gapic_version.py",
-                "google/cloud/orchestration/airflow/service_v1/gapic_version.py",
-                "google/cloud/orchestration/airflow/service_v1beta1/gapic_version.py",
-                {
-                    "jsonpath": "$.clientLibrary.version",
-                    "path": "samples/generated_samples/snippet_metadata_google.cloud.orchestration.airflow.service.v1.json",
-                    "type": "json"
-                },
-                {
-                    "jsonpath": "$.clientLibrary.version",
-                    "path": "samples/generated_samples/snippet_metadata_google.cloud.orchestration.airflow.service.v1beta1.json",
-                    "type": "json"
-                }
-            ],
-            "release-type": "python"
-        },
-        "packages/google-cloud-os-config": {
-            "bump-minor-pre-major": true,
-            "bump-patch-for-minor-pre-major": true,
-            "component": "google-cloud-os-config",
-            "extra-files": [
-                "google/cloud/osconfig/gapic_version.py",
-                "google/cloud/osconfig_v1/gapic_version.py",
-                "google/cloud/osconfig_v1alpha/gapic_version.py",
-                {
-                    "jsonpath": "$.clientLibrary.version",
-                    "path": "samples/generated_samples/snippet_metadata_google.cloud.osconfig.v1.json",
-                    "type": "json"
-                },
-                {
-                    "jsonpath": "$.clientLibrary.version",
-                    "path": "samples/generated_samples/snippet_metadata_google.cloud.osconfig.v1alpha.json",
-                    "type": "json"
-                }
-            ],
-            "release-type": "python"
-        },
-        "packages/google-cloud-os-login": {
-            "bump-minor-pre-major": true,
-            "bump-patch-for-minor-pre-major": true,
-            "component": "google-cloud-os-login",
-            "extra-files": [
-                "google/cloud/oslogin/gapic_version.py",
-                "google/cloud/oslogin_v1/gapic_version.py",
-                {
-                    "jsonpath": "$.clientLibrary.version",
-                    "path": "samples/generated_samples/snippet_metadata_google.cloud.oslogin.v1.json",
-                    "type": "json"
-                }
-            ],
-            "release-type": "python"
-        },
-        "packages/google-cloud-phishing-protection": {
-            "bump-minor-pre-major": true,
-            "bump-patch-for-minor-pre-major": true,
-            "component": "google-cloud-phishing-protection",
-            "extra-files": [
-                "google/cloud/phishingprotection/gapic_version.py",
-                "google/cloud/phishingprotection_v1beta1/gapic_version.py",
-                {
-                    "jsonpath": "$.clientLibrary.version",
-                    "path": "samples/generated_samples/snippet_metadata_google.cloud.phishingprotection.v1beta1.json",
-                    "type": "json"
-                }
-            ],
-            "release-type": "python"
-        },
-        "packages/google-cloud-policy-troubleshooter": {
-            "bump-minor-pre-major": true,
-            "bump-patch-for-minor-pre-major": true,
-            "component": "google-cloud-policy-troubleshooter",
-            "extra-files": [
-                "google/cloud/policytroubleshooter/gapic_version.py",
-                "google/cloud/policytroubleshooter_v1/gapic_version.py",
-                {
-                    "jsonpath": "$.clientLibrary.version",
-                    "path": "samples/generated_samples/snippet_metadata_google.cloud.policytroubleshooter.v1.json",
-                    "type": "json"
-                }
-            ],
-            "release-type": "python"
-        },
-        "packages/google-cloud-policysimulator": {
-            "bump-minor-pre-major": true,
-            "bump-patch-for-minor-pre-major": true,
-            "component": "google-cloud-policysimulator",
-            "extra-files": [
-                "google/cloud/policysimulator/gapic_version.py",
-                "google/cloud/policysimulator_v1/gapic_version.py",
-                {
-                    "jsonpath": "$.clientLibrary.version",
-                    "path": "samples/generated_samples/snippet_metadata_google.cloud.policysimulator.v1.json",
-                    "type": "json"
-                }
-            ],
-            "release-type": "python"
-        },
-        "packages/google-cloud-policytroubleshooter-iam": {
-            "bump-minor-pre-major": true,
-            "bump-patch-for-minor-pre-major": true,
-            "component": "google-cloud-policytroubleshooter-iam",
-            "extra-files": [
-                "google/cloud/policytroubleshooter_iam/gapic_version.py",
-                "google/cloud/policytroubleshooter_iam_v3/gapic_version.py",
-                {
-                    "jsonpath": "$.clientLibrary.version",
-                    "path": "samples/generated_samples/snippet_metadata_google.cloud.policytroubleshooter.iam.v3.json",
-                    "type": "json"
-                }
-            ],
-            "release-type": "python"
-        },
-        "packages/google-cloud-private-ca": {
-            "bump-minor-pre-major": true,
-            "bump-patch-for-minor-pre-major": true,
-            "component": "google-cloud-private-ca",
-            "extra-files": [
-                "google/cloud/security/privateca/gapic_version.py",
-                "google/cloud/security/privateca_v1/gapic_version.py",
-                "google/cloud/security/privateca_v1beta1/gapic_version.py",
-                {
-                    "jsonpath": "$.clientLibrary.version",
-                    "path": "samples/generated_samples/snippet_metadata_google.cloud.security.privateca.v1.json",
-                    "type": "json"
-                },
-                {
-                    "jsonpath": "$.clientLibrary.version",
-                    "path": "samples/generated_samples/snippet_metadata_google.cloud.security.privateca.v1beta1.json",
-                    "type": "json"
-                }
-            ],
-            "release-type": "python"
-        },
-        "packages/google-cloud-private-catalog": {
-            "bump-minor-pre-major": true,
-            "bump-patch-for-minor-pre-major": true,
-            "component": "google-cloud-private-catalog",
-            "extra-files": [
-                "google/cloud/privatecatalog/gapic_version.py",
-                "google/cloud/privatecatalog_v1beta1/gapic_version.py",
-                {
-                    "jsonpath": "$.clientLibrary.version",
-                    "path": "samples/generated_samples/snippet_metadata_google.cloud.privatecatalog.v1beta1.json",
-                    "type": "json"
-                }
-            ],
-            "release-type": "python"
-        },
-        "packages/google-cloud-public-ca": {
-            "bump-minor-pre-major": true,
-            "bump-patch-for-minor-pre-major": true,
-            "component": "google-cloud-public-ca",
-            "extra-files": [
-                "google/cloud/security/publicca/gapic_version.py",
-                "google/cloud/security/publicca_v1beta1/gapic_version.py",
-                {
-                    "jsonpath": "$.clientLibrary.version",
-                    "path": "samples/generated_samples/snippet_metadata_google.cloud.security.publicca.v1beta1.json",
-                    "type": "json"
-                }
-            ],
-            "release-type": "python"
-        },
-        "packages/google-cloud-rapidmigrationassessment": {
-            "bump-minor-pre-major": true,
-            "bump-patch-for-minor-pre-major": true,
-            "component": "google-cloud-rapidmigrationassessment",
-            "extra-files": [
-                "google/cloud/rapidmigrationassessment/gapic_version.py",
-                "google/cloud/rapidmigrationassessment_v1/gapic_version.py",
-                {
-                    "jsonpath": "$.clientLibrary.version",
-                    "path": "samples/generated_samples/snippet_metadata_google.cloud.rapidmigrationassessment.v1.json",
-                    "type": "json"
-                }
-            ],
-            "release-type": "python"
-        },
-        "packages/google-cloud-recaptcha-enterprise": {
-            "bump-minor-pre-major": true,
-            "bump-patch-for-minor-pre-major": true,
-            "component": "google-cloud-recaptcha-enterprise",
-            "extra-files": [
-                "google/cloud/recaptchaenterprise/gapic_version.py",
-                "google/cloud/recaptchaenterprise_v1/gapic_version.py",
-                {
-                    "jsonpath": "$.clientLibrary.version",
-                    "path": "samples/generated_samples/snippet_metadata_google.cloud.recaptchaenterprise.v1.json",
-                    "type": "json"
-                }
-            ],
-            "release-type": "python"
-        },
-        "packages/google-cloud-recommendations-ai": {
-            "bump-minor-pre-major": true,
-            "bump-patch-for-minor-pre-major": true,
-            "component": "google-cloud-recommendations-ai",
-            "extra-files": [
-                "google/cloud/recommendationengine/gapic_version.py",
-                "google/cloud/recommendationengine_v1beta1/gapic_version.py",
-                {
-                    "jsonpath": "$.clientLibrary.version",
-                    "path": "samples/generated_samples/snippet_metadata_google.cloud.recommendationengine.v1beta1.json",
-                    "type": "json"
-                }
-            ],
-            "release-type": "python"
-        },
-        "packages/google-cloud-recommender": {
-            "bump-minor-pre-major": true,
-            "bump-patch-for-minor-pre-major": true,
-            "component": "google-cloud-recommender",
-            "extra-files": [
-                "google/cloud/recommender/gapic_version.py",
-                "google/cloud/recommender_v1/gapic_version.py",
-                "google/cloud/recommender_v1beta1/gapic_version.py",
-                {
-                    "jsonpath": "$.clientLibrary.version",
-                    "path": "samples/generated_samples/snippet_metadata_google.cloud.recommender.v1.json",
-                    "type": "json"
-                },
-                {
-                    "jsonpath": "$.clientLibrary.version",
-                    "path": "samples/generated_samples/snippet_metadata_google.cloud.recommender.v1beta1.json",
-                    "type": "json"
-                }
-            ],
-            "release-type": "python"
-        },
-        "packages/google-cloud-redis": {
-            "bump-minor-pre-major": true,
-            "bump-patch-for-minor-pre-major": true,
-            "component": "google-cloud-redis",
-            "extra-files": [
-                "google/cloud/redis/gapic_version.py",
-                "google/cloud/redis_v1/gapic_version.py",
-                "google/cloud/redis_v1beta1/gapic_version.py",
-                {
-                    "jsonpath": "$.clientLibrary.version",
-                    "path": "samples/generated_samples/snippet_metadata_google.cloud.redis.v1.json",
-                    "type": "json"
-                },
-                {
-                    "jsonpath": "$.clientLibrary.version",
-                    "path": "samples/generated_samples/snippet_metadata_google.cloud.redis.v1beta1.json",
-                    "type": "json"
-                }
-            ],
-            "release-type": "python"
-        },
-        "packages/google-cloud-redis-cluster": {
-            "bump-minor-pre-major": true,
-            "bump-patch-for-minor-pre-major": true,
-            "component": "google-cloud-redis-cluster",
-            "extra-files": [
-                "google/cloud/redis_cluster/gapic_version.py",
-                "google/cloud/redis_cluster_v1/gapic_version.py",
-                "google/cloud/redis_cluster_v1beta1/gapic_version.py",
-                {
-                    "jsonpath": "$.clientLibrary.version",
-                    "path": "samples/generated_samples/snippet_metadata_google.cloud.redis.cluster.v1.json",
-                    "type": "json"
-                },
-                {
-                    "jsonpath": "$.clientLibrary.version",
-                    "path": "samples/generated_samples/snippet_metadata_google.cloud.redis.cluster.v1beta1.json",
-                    "type": "json"
-                }
-            ],
-            "release-type": "python"
-        },
-        "packages/google-cloud-resource-manager": {
-            "bump-minor-pre-major": true,
-            "bump-patch-for-minor-pre-major": true,
-            "component": "google-cloud-resource-manager",
-            "extra-files": [
-                "google/cloud/resourcemanager/gapic_version.py",
-                "google/cloud/resourcemanager_v3/gapic_version.py",
-                {
-                    "jsonpath": "$.clientLibrary.version",
-                    "path": "samples/generated_samples/snippet_metadata_google.cloud.resourcemanager.v3.json",
-                    "type": "json"
-                }
-            ],
-            "release-type": "python"
-        },
-        "packages/google-cloud-resource-settings": {
-            "bump-minor-pre-major": true,
-            "bump-patch-for-minor-pre-major": true,
-            "component": "google-cloud-resource-settings",
-            "extra-files": [
-                "google/cloud/resourcesettings/gapic_version.py",
-                "google/cloud/resourcesettings_v1/gapic_version.py",
-                {
-                    "jsonpath": "$.clientLibrary.version",
-                    "path": "samples/generated_samples/snippet_metadata_google.cloud.resourcesettings.v1.json",
-                    "type": "json"
-                }
-            ],
-            "release-type": "python"
-        },
-        "packages/google-cloud-retail": {
-            "bump-minor-pre-major": true,
-            "bump-patch-for-minor-pre-major": true,
-            "component": "google-cloud-retail",
-            "extra-files": [
-                "google/cloud/retail/gapic_version.py",
-                "google/cloud/retail_v2/gapic_version.py",
-                "google/cloud/retail_v2alpha/gapic_version.py",
-                "google/cloud/retail_v2beta/gapic_version.py",
-                {
-                    "jsonpath": "$.clientLibrary.version",
-                    "path": "samples/generated_samples/snippet_metadata_google.cloud.retail.v2.json",
-                    "type": "json"
-                },
-                {
-                    "jsonpath": "$.clientLibrary.version",
-                    "path": "samples/generated_samples/snippet_metadata_google.cloud.retail.v2alpha.json",
-                    "type": "json"
-                },
-                {
-                    "jsonpath": "$.clientLibrary.version",
-                    "path": "samples/generated_samples/snippet_metadata_google.cloud.retail.v2beta.json",
-                    "type": "json"
-                }
-            ],
-            "release-type": "python"
-        },
-        "packages/google-cloud-run": {
-            "bump-minor-pre-major": true,
-            "bump-patch-for-minor-pre-major": true,
-            "component": "google-cloud-run",
-            "extra-files": [
-                "google/cloud/run/gapic_version.py",
-                "google/cloud/run_v2/gapic_version.py",
-                {
-                    "jsonpath": "$.clientLibrary.version",
-                    "path": "samples/generated_samples/snippet_metadata_google.cloud.run.v2.json",
-                    "type": "json"
-                }
-            ],
-            "release-type": "python"
-        },
-        "packages/google-cloud-scheduler": {
-            "bump-minor-pre-major": true,
-            "bump-patch-for-minor-pre-major": true,
-            "component": "google-cloud-scheduler",
-            "extra-files": [
-                "google/cloud/scheduler/gapic_version.py",
-                "google/cloud/scheduler_v1/gapic_version.py",
-                "google/cloud/scheduler_v1beta1/gapic_version.py",
-                {
-                    "jsonpath": "$.clientLibrary.version",
-                    "path": "samples/generated_samples/snippet_metadata_google.cloud.scheduler.v1.json",
-                    "type": "json"
-                },
-                {
-                    "jsonpath": "$.clientLibrary.version",
-                    "path": "samples/generated_samples/snippet_metadata_google.cloud.scheduler.v1beta1.json",
-                    "type": "json"
-                }
-            ],
-            "release-type": "python"
-        },
-        "packages/google-cloud-secret-manager": {
-            "bump-minor-pre-major": true,
-            "bump-patch-for-minor-pre-major": true,
-            "component": "google-cloud-secret-manager",
-            "extra-files": [
-                "google/cloud/secretmanager/gapic_version.py",
-                "google/cloud/secretmanager_v1/gapic_version.py",
-                "google/cloud/secretmanager_v1beta1/gapic_version.py",
-                {
-                    "jsonpath": "$.clientLibrary.version",
-                    "path": "samples/generated_samples/snippet_metadata_google.cloud.secretmanager.v1.json",
-                    "type": "json"
-                },
-                {
-                    "jsonpath": "$.clientLibrary.version",
-                    "path": "samples/generated_samples/snippet_metadata_google.cloud.secrets.v1beta1.json",
-                    "type": "json"
-                }
-            ],
-            "release-type": "python"
-        },
-        "packages/google-cloud-securesourcemanager": {
-            "bump-minor-pre-major": true,
-            "bump-patch-for-minor-pre-major": true,
-            "component": "google-cloud-securesourcemanager",
-            "extra-files": [
-                "google/cloud/securesourcemanager/gapic_version.py",
-                "google/cloud/securesourcemanager_v1/gapic_version.py",
-                {
-                    "jsonpath": "$.clientLibrary.version",
-                    "path": "samples/generated_samples/snippet_metadata_google.cloud.securesourcemanager.v1.json",
-                    "type": "json"
-                }
-            ],
-            "release-type": "python"
-        },
-        "packages/google-cloud-securitycenter": {
-            "bump-minor-pre-major": true,
-            "bump-patch-for-minor-pre-major": true,
-            "component": "google-cloud-securitycenter",
-            "extra-files": [
-                "google/cloud/securitycenter/gapic_version.py",
-                "google/cloud/securitycenter_v1/gapic_version.py",
-                "google/cloud/securitycenter_v1beta1/gapic_version.py",
-                "google/cloud/securitycenter_v1p1beta1/gapic_version.py",
-                {
-                    "jsonpath": "$.clientLibrary.version",
-                    "path": "samples/generated_samples/snippet_metadata_google.cloud.securitycenter.v1.json",
-                    "type": "json"
-                },
-                {
-                    "jsonpath": "$.clientLibrary.version",
-                    "path": "samples/generated_samples/snippet_metadata_google.cloud.securitycenter.v1beta1.json",
-                    "type": "json"
-                },
-                {
-                    "jsonpath": "$.clientLibrary.version",
-                    "path": "samples/generated_samples/snippet_metadata_google.cloud.securitycenter.v1p1beta1.json",
-                    "type": "json"
-                }
-            ],
-            "release-type": "python"
-        },
-        "packages/google-cloud-securitycentermanagement": {
-            "bump-minor-pre-major": true,
-            "bump-patch-for-minor-pre-major": true,
-            "component": "google-cloud-securitycentermanagement",
-            "extra-files": [
-                "google/cloud/securitycentermanagement/gapic_version.py",
-                "google/cloud/securitycentermanagement_v1/gapic_version.py",
-                {
-                    "jsonpath": "$.clientLibrary.version",
-                    "path": "samples/generated_samples/snippet_metadata_google.cloud.securitycentermanagement.v1.json",
-                    "type": "json"
-                }
-            ],
-            "release-type": "python"
-        },
-        "packages/google-cloud-service-control": {
-            "bump-minor-pre-major": true,
-            "bump-patch-for-minor-pre-major": true,
-            "component": "google-cloud-service-control",
-            "extra-files": [
-                "google/cloud/servicecontrol/gapic_version.py",
-                "google/cloud/servicecontrol_v1/gapic_version.py",
-                "google/cloud/servicecontrol_v2/gapic_version.py",
-                {
-                    "jsonpath": "$.clientLibrary.version",
-                    "path": "samples/generated_samples/snippet_metadata_google.api.servicecontrol.v1.json",
-                    "type": "json"
-                },
-                {
-                    "jsonpath": "$.clientLibrary.version",
-                    "path": "samples/generated_samples/snippet_metadata_google.api.servicecontrol.v2.json",
-                    "type": "json"
-                }
-            ],
-            "release-type": "python"
-        },
-        "packages/google-cloud-service-directory": {
-            "bump-minor-pre-major": true,
-            "bump-patch-for-minor-pre-major": true,
-            "component": "google-cloud-service-directory",
-            "extra-files": [
-                "google/cloud/servicedirectory/gapic_version.py",
-                "google/cloud/servicedirectory_v1/gapic_version.py",
-                "google/cloud/servicedirectory_v1beta1/gapic_version.py",
-                {
-                    "jsonpath": "$.clientLibrary.version",
-                    "path": "samples/generated_samples/snippet_metadata_google.cloud.servicedirectory.v1.json",
-                    "type": "json"
-                },
-                {
-                    "jsonpath": "$.clientLibrary.version",
-                    "path": "samples/generated_samples/snippet_metadata_google.cloud.servicedirectory.v1beta1.json",
-                    "type": "json"
-                }
-            ],
-            "release-type": "python"
-        },
-        "packages/google-cloud-service-management": {
-            "bump-minor-pre-major": true,
-            "bump-patch-for-minor-pre-major": true,
-            "component": "google-cloud-service-management",
-            "extra-files": [
-                "google/cloud/servicemanagement/gapic_version.py",
-                "google/cloud/servicemanagement_v1/gapic_version.py",
-                {
-                    "jsonpath": "$.clientLibrary.version",
-                    "path": "samples/generated_samples/snippet_metadata_google.api.servicemanagement.v1.json",
-                    "type": "json"
-                }
-            ],
-            "release-type": "python"
-        },
-        "packages/google-cloud-service-usage": {
-            "bump-minor-pre-major": true,
-            "bump-patch-for-minor-pre-major": true,
-            "component": "google-cloud-service-usage",
-            "extra-files": [
-                "google/cloud/service_usage/gapic_version.py",
-                "google/cloud/service_usage_v1/gapic_version.py",
-                {
-                    "jsonpath": "$.clientLibrary.version",
-                    "path": "samples/generated_samples/snippet_metadata_google.api.serviceusage.v1.json",
-                    "type": "json"
-                }
-            ],
-            "release-type": "python"
-        },
-        "packages/google-cloud-servicehealth": {
-            "bump-minor-pre-major": true,
-            "bump-patch-for-minor-pre-major": true,
-            "component": "google-cloud-servicehealth",
-            "extra-files": [
-                "google/cloud/servicehealth/gapic_version.py",
-                "google/cloud/servicehealth_v1/gapic_version.py",
-                {
-                    "jsonpath": "$.clientLibrary.version",
-                    "path": "samples/generated_samples/snippet_metadata_google.cloud.servicehealth.v1.json",
-                    "type": "json"
-                }
-            ],
-            "release-type": "python"
-        },
-        "packages/google-cloud-shell": {
-            "bump-minor-pre-major": true,
-            "bump-patch-for-minor-pre-major": true,
-            "component": "google-cloud-shell",
-            "extra-files": [
-                "google/cloud/shell/gapic_version.py",
-                "google/cloud/shell_v1/gapic_version.py",
-                {
-                    "jsonpath": "$.clientLibrary.version",
-                    "path": "samples/generated_samples/snippet_metadata_google.cloud.shell.v1.json",
-                    "type": "json"
-                }
-            ],
-            "release-type": "python"
-        },
-        "packages/google-cloud-source-context": {
-            "bump-minor-pre-major": true,
-            "bump-patch-for-minor-pre-major": true,
-            "component": "google-cloud-source-context",
-            "extra-files": [
-                "google/cloud/source_context/gapic_version.py",
-                "google/cloud/source_context_v1/gapic_version.py"
-            ],
-            "release-type": "python"
-        },
-        "packages/google-cloud-speech": {
-            "bump-minor-pre-major": true,
-            "bump-patch-for-minor-pre-major": true,
-            "component": "google-cloud-speech",
-            "extra-files": [
-                "google/cloud/speech/gapic_version.py",
-                "google/cloud/speech_v1/gapic_version.py",
-                "google/cloud/speech_v1p1beta1/gapic_version.py",
-                "google/cloud/speech_v2/gapic_version.py",
-                {
-                    "jsonpath": "$.clientLibrary.version",
-                    "path": "samples/generated_samples/snippet_metadata_google.cloud.speech.v1.json",
-                    "type": "json"
-                },
-                {
-                    "jsonpath": "$.clientLibrary.version",
-                    "path": "samples/generated_samples/snippet_metadata_google.cloud.speech.v1p1beta1.json",
-                    "type": "json"
-                },
-                {
-                    "jsonpath": "$.clientLibrary.version",
-                    "path": "samples/generated_samples/snippet_metadata_google.cloud.speech.v2.json",
-                    "type": "json"
-                }
-            ],
-            "release-type": "python"
-        },
-        "packages/google-cloud-storage-transfer": {
-            "bump-minor-pre-major": true,
-            "bump-patch-for-minor-pre-major": true,
-            "component": "google-cloud-storage-transfer",
-            "extra-files": [
-                "google/cloud/storage_transfer/gapic_version.py",
-                "google/cloud/storage_transfer_v1/gapic_version.py",
-                {
-                    "jsonpath": "$.clientLibrary.version",
-                    "path": "samples/generated_samples/snippet_metadata_google.storagetransfer.v1.json",
-                    "type": "json"
-                }
-            ],
-            "release-type": "python"
-        },
-        "packages/google-cloud-storageinsights": {
-            "bump-minor-pre-major": true,
-            "bump-patch-for-minor-pre-major": true,
-            "component": "google-cloud-storageinsights",
-            "extra-files": [
-                "google/cloud/storageinsights/gapic_version.py",
-                "google/cloud/storageinsights_v1/gapic_version.py",
-                {
-                    "jsonpath": "$.clientLibrary.version",
-                    "path": "samples/generated_samples/snippet_metadata_google.cloud.storageinsights.v1.json",
-                    "type": "json"
-                }
-            ],
-            "release-type": "python"
-        },
-        "packages/google-cloud-support": {
-            "bump-minor-pre-major": true,
-            "bump-patch-for-minor-pre-major": true,
-            "component": "google-cloud-support",
-            "extra-files": [
-                "google/cloud/support/gapic_version.py",
-                "google/cloud/support_v2/gapic_version.py",
-                {
-                    "jsonpath": "$.clientLibrary.version",
-                    "path": "samples/generated_samples/snippet_metadata_google.cloud.support.v2.json",
-                    "type": "json"
-                }
-            ],
-            "release-type": "python"
-        },
-        "packages/google-cloud-talent": {
-            "bump-minor-pre-major": true,
-            "bump-patch-for-minor-pre-major": true,
-            "component": "google-cloud-talent",
-            "extra-files": [
-                "google/cloud/talent/gapic_version.py",
-                "google/cloud/talent_v4/gapic_version.py",
-                "google/cloud/talent_v4beta1/gapic_version.py",
-                {
-                    "jsonpath": "$.clientLibrary.version",
-                    "path": "samples/generated_samples/snippet_metadata_google.cloud.talent.v4.json",
-                    "type": "json"
-                },
-                {
-                    "jsonpath": "$.clientLibrary.version",
-                    "path": "samples/generated_samples/snippet_metadata_google.cloud.talent.v4beta1.json",
-                    "type": "json"
-                }
-            ],
-            "release-type": "python"
-        },
-        "packages/google-cloud-tasks": {
-            "bump-minor-pre-major": true,
-            "bump-patch-for-minor-pre-major": true,
-            "component": "google-cloud-tasks",
-            "extra-files": [
-                "google/cloud/tasks/gapic_version.py",
-                "google/cloud/tasks_v2/gapic_version.py",
-                "google/cloud/tasks_v2beta2/gapic_version.py",
-                "google/cloud/tasks_v2beta3/gapic_version.py",
-                {
-                    "jsonpath": "$.clientLibrary.version",
-                    "path": "samples/generated_samples/snippet_metadata_google.cloud.tasks.v2.json",
-                    "type": "json"
-                },
-                {
-                    "jsonpath": "$.clientLibrary.version",
-                    "path": "samples/generated_samples/snippet_metadata_google.cloud.tasks.v2beta2.json",
-                    "type": "json"
-                },
-                {
-                    "jsonpath": "$.clientLibrary.version",
-                    "path": "samples/generated_samples/snippet_metadata_google.cloud.tasks.v2beta3.json",
-                    "type": "json"
-                }
-            ],
-            "release-type": "python"
-        },
-        "packages/google-cloud-telcoautomation": {
-            "bump-minor-pre-major": true,
-            "bump-patch-for-minor-pre-major": true,
-            "component": "google-cloud-telcoautomation",
-            "extra-files": [
-                "google/cloud/telcoautomation/gapic_version.py",
-                "google/cloud/telcoautomation_v1/gapic_version.py",
-                "google/cloud/telcoautomation_v1alpha1/gapic_version.py",
-                {
-                    "jsonpath": "$.clientLibrary.version",
-                    "path": "samples/generated_samples/snippet_metadata_google.cloud.telcoautomation.v1.json",
-                    "type": "json"
-                },
-                {
-                    "jsonpath": "$.clientLibrary.version",
-                    "path": "samples/generated_samples/snippet_metadata_google.cloud.telcoautomation.v1alpha1.json",
-                    "type": "json"
-                }
-            ],
-            "release-type": "python"
-        },
-        "packages/google-cloud-texttospeech": {
-            "bump-minor-pre-major": true,
-            "bump-patch-for-minor-pre-major": true,
-            "component": "google-cloud-texttospeech",
-            "extra-files": [
-                "google/cloud/texttospeech/gapic_version.py",
-                "google/cloud/texttospeech_v1/gapic_version.py",
-                "google/cloud/texttospeech_v1beta1/gapic_version.py",
-                {
-                    "jsonpath": "$.clientLibrary.version",
-                    "path": "samples/generated_samples/snippet_metadata_google.cloud.texttospeech.v1.json",
-                    "type": "json"
-                },
-                {
-                    "jsonpath": "$.clientLibrary.version",
-                    "path": "samples/generated_samples/snippet_metadata_google.cloud.texttospeech.v1beta1.json",
-                    "type": "json"
-                }
-            ],
-            "release-type": "python"
-        },
-        "packages/google-cloud-tpu": {
-            "bump-minor-pre-major": true,
-            "bump-patch-for-minor-pre-major": true,
-            "component": "google-cloud-tpu",
-            "extra-files": [
-                "google/cloud/tpu/gapic_version.py",
-                "google/cloud/tpu_v1/gapic_version.py",
-                "google/cloud/tpu_v2/gapic_version.py",
-                "google/cloud/tpu_v2alpha1/gapic_version.py",
-                {
-                    "jsonpath": "$.clientLibrary.version",
-                    "path": "samples/generated_samples/snippet_metadata_google.cloud.tpu.v1.json",
-                    "type": "json"
-                },
-                {
-                    "jsonpath": "$.clientLibrary.version",
-                    "path": "samples/generated_samples/snippet_metadata_google.cloud.tpu.v2.json",
-                    "type": "json"
-                },
-                {
-                    "jsonpath": "$.clientLibrary.version",
-                    "path": "samples/generated_samples/snippet_metadata_google.cloud.tpu.v2alpha1.json",
-                    "type": "json"
-                }
-            ],
-            "release-type": "python"
-        },
-        "packages/google-cloud-trace": {
-            "bump-minor-pre-major": true,
-            "bump-patch-for-minor-pre-major": true,
-            "component": "google-cloud-trace",
-            "extra-files": [
-                "google/cloud/trace/gapic_version.py",
-                "google/cloud/trace_v1/gapic_version.py",
-                "google/cloud/trace_v2/gapic_version.py",
-                {
-                    "jsonpath": "$.clientLibrary.version",
-                    "path": "samples/generated_samples/snippet_metadata_google.devtools.cloudtrace.v1.json",
-                    "type": "json"
-                },
-                {
-                    "jsonpath": "$.clientLibrary.version",
-                    "path": "samples/generated_samples/snippet_metadata_google.devtools.cloudtrace.v2.json",
-                    "type": "json"
-                }
-            ],
-            "release-type": "python"
-        },
-        "packages/google-cloud-translate": {
-            "bump-minor-pre-major": true,
-            "bump-patch-for-minor-pre-major": true,
-            "component": "google-cloud-translate",
-            "extra-files": [
-                "google/cloud/translate/gapic_version.py",
-                "google/cloud/translate_v3/gapic_version.py",
-                "google/cloud/translate_v3beta1/gapic_version.py",
-                {
-                    "jsonpath": "$.clientLibrary.version",
-                    "path": "samples/generated_samples/snippet_metadata_google.cloud.translation.v3.json",
-                    "type": "json"
-                },
-                {
-                    "jsonpath": "$.clientLibrary.version",
-                    "path": "samples/generated_samples/snippet_metadata_google.cloud.translation.v3beta1.json",
-                    "type": "json"
-                }
-            ],
-            "release-type": "python"
-        },
-        "packages/google-cloud-video-live-stream": {
-            "bump-minor-pre-major": true,
-            "bump-patch-for-minor-pre-major": true,
-            "component": "google-cloud-video-live-stream",
-            "extra-files": [
-                "google/cloud/video/live_stream/gapic_version.py",
-                "google/cloud/video/live_stream_v1/gapic_version.py",
-                {
-                    "jsonpath": "$.clientLibrary.version",
-                    "path": "samples/generated_samples/snippet_metadata_google.cloud.video.livestream.v1.json",
-                    "type": "json"
-                }
-            ],
-            "release-type": "python"
-        },
-        "packages/google-cloud-video-stitcher": {
-            "bump-minor-pre-major": true,
-            "bump-patch-for-minor-pre-major": true,
-            "component": "google-cloud-video-stitcher",
-            "extra-files": [
-                "google/cloud/video/stitcher/gapic_version.py",
-                "google/cloud/video/stitcher_v1/gapic_version.py",
-                {
-                    "jsonpath": "$.clientLibrary.version",
-                    "path": "samples/generated_samples/snippet_metadata_google.cloud.video.stitcher.v1.json",
-                    "type": "json"
-                }
-            ],
-            "release-type": "python"
-        },
-        "packages/google-cloud-video-transcoder": {
-            "bump-minor-pre-major": true,
-            "bump-patch-for-minor-pre-major": true,
-            "component": "google-cloud-video-transcoder",
-            "extra-files": [
-                "google/cloud/video/transcoder/gapic_version.py",
-                "google/cloud/video/transcoder_v1/gapic_version.py",
-                {
-                    "jsonpath": "$.clientLibrary.version",
-                    "path": "samples/generated_samples/snippet_metadata_google.cloud.video.transcoder.v1.json",
-                    "type": "json"
-                }
-            ],
-            "release-type": "python"
-        },
-        "packages/google-cloud-videointelligence": {
-            "bump-minor-pre-major": true,
-            "bump-patch-for-minor-pre-major": true,
-            "component": "google-cloud-videointelligence",
-            "extra-files": [
-                "google/cloud/videointelligence/gapic_version.py",
-                "google/cloud/videointelligence_v1/gapic_version.py",
-                "google/cloud/videointelligence_v1beta2/gapic_version.py",
-                "google/cloud/videointelligence_v1p1beta1/gapic_version.py",
-                "google/cloud/videointelligence_v1p2beta1/gapic_version.py",
-                "google/cloud/videointelligence_v1p3beta1/gapic_version.py",
-                {
-                    "jsonpath": "$.clientLibrary.version",
-                    "path": "samples/generated_samples/snippet_metadata_google.cloud.videointelligence.v1.json",
-                    "type": "json"
-                },
-                {
-                    "jsonpath": "$.clientLibrary.version",
-                    "path": "samples/generated_samples/snippet_metadata_google.cloud.videointelligence.v1beta2.json",
-                    "type": "json"
-                },
-                {
-                    "jsonpath": "$.clientLibrary.version",
-                    "path": "samples/generated_samples/snippet_metadata_google.cloud.videointelligence.v1p1beta1.json",
-                    "type": "json"
-                },
-                {
-                    "jsonpath": "$.clientLibrary.version",
-                    "path": "samples/generated_samples/snippet_metadata_google.cloud.videointelligence.v1p2beta1.json",
-                    "type": "json"
-                },
-                {
-                    "jsonpath": "$.clientLibrary.version",
-                    "path": "samples/generated_samples/snippet_metadata_google.cloud.videointelligence.v1p3beta1.json",
-                    "type": "json"
-                }
-            ],
-            "release-type": "python"
-        },
-        "packages/google-cloud-vision": {
-            "bump-minor-pre-major": true,
-            "bump-patch-for-minor-pre-major": true,
-            "component": "google-cloud-vision",
-            "extra-files": [
-                "google/cloud/vision/gapic_version.py",
-                "google/cloud/vision_v1/gapic_version.py",
-                "google/cloud/vision_v1p1beta1/gapic_version.py",
-                "google/cloud/vision_v1p2beta1/gapic_version.py",
-                "google/cloud/vision_v1p3beta1/gapic_version.py",
-                "google/cloud/vision_v1p4beta1/gapic_version.py",
-                {
-                    "jsonpath": "$.clientLibrary.version",
-                    "path": "samples/generated_samples/snippet_metadata_google.cloud.vision.v1.json",
-                    "type": "json"
-                },
-                {
-                    "jsonpath": "$.clientLibrary.version",
-                    "path": "samples/generated_samples/snippet_metadata_google.cloud.vision.v1p1beta1.json",
-                    "type": "json"
-                },
-                {
-                    "jsonpath": "$.clientLibrary.version",
-                    "path": "samples/generated_samples/snippet_metadata_google.cloud.vision.v1p2beta1.json",
-                    "type": "json"
-                },
-                {
-                    "jsonpath": "$.clientLibrary.version",
-                    "path": "samples/generated_samples/snippet_metadata_google.cloud.vision.v1p3beta1.json",
-                    "type": "json"
-                },
-                {
-                    "jsonpath": "$.clientLibrary.version",
-                    "path": "samples/generated_samples/snippet_metadata_google.cloud.vision.v1p4beta1.json",
-                    "type": "json"
-                }
-            ],
-            "release-type": "python"
-        },
-        "packages/google-cloud-vm-migration": {
-            "bump-minor-pre-major": true,
-            "bump-patch-for-minor-pre-major": true,
-            "component": "google-cloud-vm-migration",
-            "extra-files": [
-                "google/cloud/vmmigration/gapic_version.py",
-                "google/cloud/vmmigration_v1/gapic_version.py",
-                {
-                    "jsonpath": "$.clientLibrary.version",
-                    "path": "samples/generated_samples/snippet_metadata_google.cloud.vmmigration.v1.json",
-                    "type": "json"
-                }
-            ],
-            "release-type": "python"
-        },
-        "packages/google-cloud-vmwareengine": {
-            "bump-minor-pre-major": true,
-            "bump-patch-for-minor-pre-major": true,
-            "component": "google-cloud-vmwareengine",
-            "extra-files": [
-                "google/cloud/vmwareengine/gapic_version.py",
-                "google/cloud/vmwareengine_v1/gapic_version.py",
-                {
-                    "jsonpath": "$.clientLibrary.version",
-                    "path": "samples/generated_samples/snippet_metadata_google.cloud.vmwareengine.v1.json",
-                    "type": "json"
-                }
-            ],
-            "release-type": "python"
-        },
-        "packages/google-cloud-vpc-access": {
-            "bump-minor-pre-major": true,
-            "bump-patch-for-minor-pre-major": true,
-            "component": "google-cloud-vpc-access",
-            "extra-files": [
-                "google/cloud/vpcaccess/gapic_version.py",
-                "google/cloud/vpcaccess_v1/gapic_version.py",
-                {
-                    "jsonpath": "$.clientLibrary.version",
-                    "path": "samples/generated_samples/snippet_metadata_google.cloud.vpcaccess.v1.json",
-                    "type": "json"
-                }
-            ],
-            "release-type": "python"
-        },
-        "packages/google-cloud-webrisk": {
-            "bump-minor-pre-major": true,
-            "bump-patch-for-minor-pre-major": true,
-            "component": "google-cloud-webrisk",
-            "extra-files": [
-                "google/cloud/webrisk/gapic_version.py",
-                "google/cloud/webrisk_v1/gapic_version.py",
-                "google/cloud/webrisk_v1beta1/gapic_version.py",
-                {
-                    "jsonpath": "$.clientLibrary.version",
-                    "path": "samples/generated_samples/snippet_metadata_google.cloud.webrisk.v1.json",
-                    "type": "json"
-                },
-                {
-                    "jsonpath": "$.clientLibrary.version",
-                    "path": "samples/generated_samples/snippet_metadata_google.cloud.webrisk.v1beta1.json",
-                    "type": "json"
-                }
-            ],
-            "release-type": "python"
-        },
-        "packages/google-cloud-websecurityscanner": {
-            "bump-minor-pre-major": true,
-            "bump-patch-for-minor-pre-major": true,
-            "component": "google-cloud-websecurityscanner",
-            "extra-files": [
-                "google/cloud/websecurityscanner/gapic_version.py",
-                "google/cloud/websecurityscanner_v1/gapic_version.py",
-                "google/cloud/websecurityscanner_v1alpha/gapic_version.py",
-                "google/cloud/websecurityscanner_v1beta/gapic_version.py",
-                {
-                    "jsonpath": "$.clientLibrary.version",
-                    "path": "samples/generated_samples/snippet_metadata_google.cloud.websecurityscanner.v1.json",
-                    "type": "json"
-                },
-                {
-                    "jsonpath": "$.clientLibrary.version",
-                    "path": "samples/generated_samples/snippet_metadata_google.cloud.websecurityscanner.v1alpha.json",
-                    "type": "json"
-                },
-                {
-                    "jsonpath": "$.clientLibrary.version",
-                    "path": "samples/generated_samples/snippet_metadata_google.cloud.websecurityscanner.v1beta.json",
-                    "type": "json"
-                }
-            ],
-            "release-type": "python"
-        },
-        "packages/google-cloud-workflows": {
-            "bump-minor-pre-major": true,
-            "bump-patch-for-minor-pre-major": true,
-            "component": "google-cloud-workflows",
-            "extra-files": [
-                "google/cloud/workflows/executions/gapic_version.py",
-                "google/cloud/workflows/executions_v1/gapic_version.py",
-                "google/cloud/workflows/executions_v1beta/gapic_version.py",
-                "google/cloud/workflows/gapic_version.py",
-                "google/cloud/workflows_v1/gapic_version.py",
-                "google/cloud/workflows_v1beta/gapic_version.py",
-                {
-                    "jsonpath": "$.clientLibrary.version",
-                    "path": "samples/generated_samples/snippet_metadata_google.cloud.workflows.executions.v1.json",
-                    "type": "json"
-                },
-                {
-                    "jsonpath": "$.clientLibrary.version",
-                    "path": "samples/generated_samples/snippet_metadata_google.cloud.workflows.executions.v1beta.json",
-                    "type": "json"
-                },
-                {
-                    "jsonpath": "$.clientLibrary.version",
-                    "path": "samples/generated_samples/snippet_metadata_google.cloud.workflows.v1.json",
-                    "type": "json"
-                },
-                {
-                    "jsonpath": "$.clientLibrary.version",
-                    "path": "samples/generated_samples/snippet_metadata_google.cloud.workflows.v1beta.json",
-                    "type": "json"
-                }
-            ],
-            "release-type": "python"
-        },
-        "packages/google-cloud-workstations": {
-            "bump-minor-pre-major": true,
-            "bump-patch-for-minor-pre-major": true,
-            "component": "google-cloud-workstations",
-            "extra-files": [
-                "google/cloud/workstations/gapic_version.py",
-                "google/cloud/workstations_v1/gapic_version.py",
-                "google/cloud/workstations_v1beta/gapic_version.py",
-                {
-                    "jsonpath": "$.clientLibrary.version",
-                    "path": "samples/generated_samples/snippet_metadata_google.cloud.workstations.v1.json",
-                    "type": "json"
-                },
-                {
-                    "jsonpath": "$.clientLibrary.version",
-                    "path": "samples/generated_samples/snippet_metadata_google.cloud.workstations.v1beta.json",
-                    "type": "json"
-                }
-            ],
-            "release-type": "python"
-        },
-        "packages/google-geo-type": {
-            "bump-minor-pre-major": true,
-            "bump-patch-for-minor-pre-major": true,
-            "component": "google-geo-type",
-            "extra-files": [
-                "google/geo/type/gapic_version.py"
-            ],
-            "release-type": "python"
-        },
-        "packages/google-maps-addressvalidation": {
-            "bump-minor-pre-major": true,
-            "bump-patch-for-minor-pre-major": true,
-            "component": "google-maps-addressvalidation",
-            "extra-files": [
-                "google/maps/addressvalidation/gapic_version.py",
-                "google/maps/addressvalidation_v1/gapic_version.py",
-                {
-                    "jsonpath": "$.clientLibrary.version",
-                    "path": "samples/generated_samples/snippet_metadata_google.maps.addressvalidation.v1.json",
-                    "type": "json"
-                }
-            ],
-            "release-type": "python"
-        },
-        "packages/google-maps-fleetengine": {
-            "bump-minor-pre-major": true,
-            "bump-patch-for-minor-pre-major": true,
-            "component": "google-maps-fleetengine",
-            "extra-files": [
-                "google/maps/fleetengine/gapic_version.py",
-                "google/maps/fleetengine_v1/gapic_version.py",
-                {
-                    "jsonpath": "$.clientLibrary.version",
-                    "path": "samples/generated_samples/snippet_metadata_maps.fleetengine.v1.json",
-                    "type": "json"
-                }
-            ],
-            "release-type": "python"
-        },
-        "packages/google-maps-fleetengine-delivery": {
-            "bump-minor-pre-major": true,
-            "bump-patch-for-minor-pre-major": true,
-            "component": "google-maps-fleetengine-delivery",
-            "extra-files": [
-                "google/maps/fleetengine_delivery/gapic_version.py",
-                "google/maps/fleetengine_delivery_v1/gapic_version.py",
-                {
-                    "jsonpath": "$.clientLibrary.version",
-                    "path": "samples/generated_samples/snippet_metadata_maps.fleetengine.delivery.v1.json",
-                    "type": "json"
-                }
-            ],
-            "release-type": "python"
-        },
-        "packages/google-maps-mapsplatformdatasets": {
-            "bump-minor-pre-major": true,
-            "bump-patch-for-minor-pre-major": true,
-            "component": "google-maps-mapsplatformdatasets",
-            "extra-files": [
-                "google/maps/mapsplatformdatasets/gapic_version.py",
-                "google/maps/mapsplatformdatasets_v1/gapic_version.py",
-                "google/maps/mapsplatformdatasets_v1alpha/gapic_version.py",
-                {
-                    "jsonpath": "$.clientLibrary.version",
-                    "path": "samples/generated_samples/snippet_metadata_google.maps.mapsplatformdatasets.v1.json",
-                    "type": "json"
-                },
-                {
-                    "jsonpath": "$.clientLibrary.version",
-                    "path": "samples/generated_samples/snippet_metadata_google.maps.mapsplatformdatasets.v1alpha.json",
-                    "type": "json"
-                }
-            ],
-            "release-type": "python"
-        },
-        "packages/google-maps-places": {
-            "bump-minor-pre-major": true,
-            "bump-patch-for-minor-pre-major": true,
-            "component": "google-maps-places",
-            "extra-files": [
-                "google/maps/places/gapic_version.py",
-                "google/maps/places_v1/gapic_version.py",
-                {
-                    "jsonpath": "$.clientLibrary.version",
-                    "path": "samples/generated_samples/snippet_metadata_google.maps.places.v1.json",
-                    "type": "json"
-                }
-            ],
-            "release-type": "python"
-        },
-        "packages/google-maps-routing": {
-            "bump-minor-pre-major": true,
-            "bump-patch-for-minor-pre-major": true,
-            "component": "google-maps-routing",
-            "extra-files": [
-                "google/maps/routing/gapic_version.py",
-                "google/maps/routing_v2/gapic_version.py",
-                {
-                    "jsonpath": "$.clientLibrary.version",
-                    "path": "samples/generated_samples/snippet_metadata_google.maps.routing.v2.json",
-                    "type": "json"
-                }
-            ],
-            "release-type": "python"
-        },
-        "packages/google-shopping-css": {
-            "bump-minor-pre-major": true,
-            "bump-patch-for-minor-pre-major": true,
-            "component": "google-shopping-css",
-            "extra-files": [
-                "google/shopping/css/gapic_version.py",
-                "google/shopping/css_v1/gapic_version.py",
-                {
-                    "jsonpath": "$.clientLibrary.version",
-                    "path": "samples/generated_samples/snippet_metadata_google.shopping.css.v1.json",
-                    "type": "json"
-                }
-            ],
-            "release-type": "python"
-        },
-        "packages/google-shopping-merchant-inventories": {
-            "bump-minor-pre-major": true,
-            "bump-patch-for-minor-pre-major": true,
-            "component": "google-shopping-merchant-inventories",
-            "extra-files": [
-                "google/shopping/merchant_inventories/gapic_version.py",
-                "google/shopping/merchant_inventories_v1beta/gapic_version.py",
-                {
-                    "jsonpath": "$.clientLibrary.version",
-                    "path": "samples/generated_samples/snippet_metadata_google.shopping.merchant.inventories.v1beta.json",
-                    "type": "json"
-                }
-            ],
-            "release-type": "python"
-        },
-        "packages/google-shopping-merchant-reports": {
-            "bump-minor-pre-major": true,
-            "bump-patch-for-minor-pre-major": true,
-            "component": "google-shopping-merchant-reports",
-            "extra-files": [
-                "google/shopping/merchant_reports/gapic_version.py",
-                "google/shopping/merchant_reports_v1beta/gapic_version.py",
-                {
-                    "jsonpath": "$.clientLibrary.version",
-                    "path": "samples/generated_samples/snippet_metadata_google.shopping.merchant.reports.v1beta.json",
-                    "type": "json"
-                }
-            ],
-            "release-type": "python"
-        },
-        "packages/google-shopping-type": {
-            "bump-minor-pre-major": true,
-            "bump-patch-for-minor-pre-major": true,
-            "component": "google-shopping-type",
-            "extra-files": [
-                "google/shopping/type/gapic_version.py"
-            ],
-            "release-type": "python"
-        },
-        "packages/grafeas": {
-            "bump-minor-pre-major": true,
-            "bump-patch-for-minor-pre-major": true,
-            "component": "grafeas",
-            "extra-files": [
-                "grafeas/grafeas/gapic_version.py",
-                "grafeas/grafeas_v1/gapic_version.py",
-                {
-                    "jsonpath": "$.clientLibrary.version",
-                    "path": "samples/generated_samples/snippet_metadata_grafeas.v1.json",
-                    "type": "json"
-                }
-            ],
-            "release-type": "python"
->>>>>>> cec08e01
         }
       ],
       "release-type": "python"
