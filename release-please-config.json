{
    "packages": {
        "packages/google-apps-script-type": {
            "component": "google-apps-script-type",
            "extra-files": [
                "google/apps/script/type/drive/gapic_version.py",
                "google/apps/script/type/slides/gapic_version.py",
                "google/apps/script/type/docs/gapic_version.py",
                "google/apps/script/type/gmail/gapic_version.py",
                "google/apps/script/type/sheets/gapic_version.py",
                "google/apps/script/type/gapic_version.py",
                "google/apps/script/type/calendar/gapic_version.py"
            ],
            "release-type": "python"
        },
        "packages/google-cloud-advisorynotifications": {
            "component": "google-cloud-advisorynotifications",
            "extra-files": [
                "google/cloud/advisorynotifications/gapic_version.py",
                "google/cloud/advisorynotifications_v1/gapic_version.py",
                {
                    "jsonpath": "$.clientLibrary.version",
                    "path": "samples/generated_samples/snippet_metadata_google.cloud.advisorynotifications.v1.json",
                    "type": "json"
                }
            ],
            "release-type": "python"
        },
        "packages/google-cloud-alloydb": {
            "component": "google-cloud-alloydb",
            "extra-files": [
                "google/cloud/alloydb/gapic_version.py",
                "google/cloud/alloydb_v1/gapic_version.py",
                "google/cloud/alloydb_v1alpha/gapic_version.py",
                "google/cloud/alloydb_v1beta/gapic_version.py",
                {
                    "jsonpath": "$.clientLibrary.version",
                    "path": "samples/generated_samples/snippet_metadata_google.cloud.alloydb.v1beta.json",
                    "type": "json"
                },
                {
                    "jsonpath": "$.clientLibrary.version",
                    "path": "samples/generated_samples/snippet_metadata_google.cloud.alloydb.v1.json",
                    "type": "json"
                },
                {
                    "jsonpath": "$.clientLibrary.version",
                    "path": "samples/generated_samples/snippet_metadata_google.cloud.alloydb.v1alpha.json",
                    "type": "json"
                }
            ],
            "release-type": "python"
        },
        "packages/google-cloud-bigquery-biglake": {
            "component": "google-cloud-bigquery-biglake",
            "extra-files": [
                "google/cloud/bigquery/biglake/gapic_version.py",
                "google/cloud/bigquery/biglake_v1/gapic_version.py",
                "google/cloud/bigquery/biglake_v1alpha1/gapic_version.py",
                {
                    "jsonpath": "$.clientLibrary.version",
                    "path": "samples/generated_samples/snippet_metadata_google.cloud.bigquery.biglake.v1.json",
                    "type": "json"
                },
                {
                    "jsonpath": "$.clientLibrary.version",
                    "path": "samples/generated_samples/snippet_metadata_google.cloud.bigquery.biglake.v1alpha1.json",
                    "type": "json"
                }
            ],
            "release-type": "python"
        },
        "packages/google-cloud-contentwarehouse": {
            "component": "google-cloud-contentwarehouse",
            "extra-files": [
                "google/cloud/contentwarehouse/gapic_version.py",
                "google/cloud/contentwarehouse_v1/gapic_version.py",
                {
                    "jsonpath": "$.clientLibrary.version",
                    "path": "samples/generated_samples/snippet_metadata_google.cloud.contentwarehouse.v1.json",
                    "type": "json"
                }
            ],
            "release-type": "python"
        },
        "packages/google-cloud-datacatalog-lineage": {
            "component": "google-cloud-datacatalog-lineage",
            "extra-files": [
                "google/cloud/datacatalog/lineage_v1/gapic_version.py",
                "google/cloud/datacatalog/lineage/gapic_version.py",
                {
                    "jsonpath": "$.clientLibrary.version",
                    "path": "samples/generated_samples/snippet_metadata_google.cloud.datacatalog.lineage.v1.json",
                    "type": "json"
                }
            ],
            "release-type": "python"
        },
        "packages/google-cloud-discoveryengine": {
            "component": "google-cloud-discoveryengine",
            "extra-files": [
                "google/cloud/discoveryengine/gapic_version.py",
                "google/cloud/discoveryengine_v1beta/gapic_version.py",
                {
                    "jsonpath": "$.clientLibrary.version",
                    "path": "samples/generated_samples/snippet_metadata_google.cloud.discoveryengine.v1beta.json",
                    "type": "json"
                }
            ],
            "release-type": "python"
        },
        "packages/google-cloud-enterpriseknowledgegraph": {
            "component": "google-cloud-enterpriseknowledgegraph",
            "extra-files": [
                "google/cloud/enterpriseknowledgegraph/gapic_version.py",
                "google/cloud/enterpriseknowledgegraph_v1/gapic_version.py",
                {
                    "jsonpath": "$.clientLibrary.version",
                    "path": "samples/generated_samples/snippet_metadata_google.cloud.enterpriseknowledgegraph.v1.json",
                    "type": "json"
                }
            ],
            "release-type": "python"
        },
        "packages/google-cloud-ids": {
            "extra-files": [
                "google/cloud/ids/gapic_version.py",
                "google/cloud/ids_v1/gapic_version.py",
                {
                    "jsonpath": "$.clientLibrary.version",
                    "path": "samples/generated_samples/snippet_metadata_google.cloud.ids.v1.json",
                    "type": "json"
                }
            ],
            "release-type": "python"
        },
        "packages/google-cloud-storageinsights": {
            "component": "google-cloud-storageinsights",
            "extra-files": [
                "google/cloud/storageinsights/gapic_version.py",
                "google/cloud/storageinsights_v1/gapic_version.py",
                {
                    "jsonpath": "$.clientLibrary.version",
                    "path": "samples/generated_samples/snippet_metadata_google.cloud.storageinsights.v1.json",
                    "type": "json"
                }
            ],
            "release-type": "python"
        },
        "packages/google-cloud-vmwareengine": {
            "component": "google-cloud-vmwareengine",
            "extra-files": [
                "google/cloud/vmwareengine_v1/gapic_version.py",
                "google/cloud/vmwareengine/gapic_version.py",
                {
                    "jsonpath": "$.clientLibrary.version",
                    "path": "samples/generated_samples/snippet_metadata_google.cloud.vmwareengine.v1.json",
                    "type": "json"
                }
            ],
            "release-type": "python"
        },
        "packages/google-cloud-workstations": {
            "component": "google-cloud-workstations",
            "extra-files": [
                "google/cloud/workstations/gapic_version.py",
                "google/cloud/workstations_v1beta/gapic_version.py",
                "google/cloud/workstations_v1/gapic_version.py",
                {
                    "jsonpath": "$.clientLibrary.version",
                    "path": "samples/generated_samples/snippet_metadata_google.cloud.workstations.v1beta.json",
                    "type": "json"
                },
                {
                    "jsonpath": "$.clientLibrary.version",
                    "path": "samples/generated_samples/snippet_metadata_google.cloud.workstations.v1.json",
                    "type": "json"
                }
            ],
            "release-type": "python"
        },
        "packages/google-geo-type": {
            "component": "google-geo-type",
            "extra-files": [
                "google/geo/type/gapic_version.py"
            ],
            "release-type": "python"
        },
        "packages/google-maps-addressvalidation": {
            "component": "google-maps-addressvalidation",
            "extra-files": [
                "google/maps/addressvalidation/gapic_version.py",
                "google/maps/addressvalidation_v1/gapic_version.py",
                {
                    "jsonpath": "$.clientLibrary.version",
                    "path": "samples/generated_samples/snippet_metadata_google.maps.addressvalidation.v1.json",
                    "type": "json"
                }
            ],
            "release-type": "python"
        },
        "packages/google-maps-mapsplatformdatasets": {
            "component": "google-maps-mapsplatformdatasets",
            "extra-files": [
                "google/maps/mapsplatformdatasets_v1alpha/gapic_version.py",
                "google/maps/mapsplatformdatasets/gapic_version.py",
                {
                    "jsonpath": "$.clientLibrary.version",
                    "path": "samples/generated_samples/snippet_metadata_google.maps.mapsplatformdatasets.v1alpha.json",
                    "type": "json"
                }
            ],
            "release-type": "python"
        },
        "packages/google-maps-routing": {
            "component": "google-maps-routing",
            "extra-files": [
                "google/maps/routing/gapic_version.py",
                "google/maps/routing_v2/gapic_version.py",
                {
                    "jsonpath": "$.clientLibrary.version",
                    "path": "samples/generated_samples/snippet_metadata_google.maps.routing.v2.json",
                    "type": "json"
                }
<<<<<<< HEAD
            ],
            "release-type": "python"
=======
            ]
        },
        "packages/google-cloud-confidentialcomputing": {
            "component": "google-cloud-confidentialcomputing",
            "release-type": "python",
            "extra-files": [
                "google/cloud/confidentialcomputing/gapic_version.py",
                "google/cloud/confidentialcomputing_v1/gapic_version.py",
                {
                    "type": "json",
                    "path": "samples/generated_samples/snippet_metadata_google.cloud.confidentialcomputing.v1.json",
                    "jsonpath": "$.clientLibrary.version"
                }
            ]
>>>>>>> 094dd632
        }
    }
}<|MERGE_RESOLUTION|>--- conflicted
+++ resolved
@@ -222,10 +222,8 @@
                     "path": "samples/generated_samples/snippet_metadata_google.maps.routing.v2.json",
                     "type": "json"
                 }
-<<<<<<< HEAD
-            ],
-            "release-type": "python"
-=======
+            ],
+            "release-type": "python"
             ]
         },
         "packages/google-cloud-confidentialcomputing": {
@@ -240,7 +238,6 @@
                     "jsonpath": "$.clientLibrary.version"
                 }
             ]
->>>>>>> 094dd632
         }
     }
 }