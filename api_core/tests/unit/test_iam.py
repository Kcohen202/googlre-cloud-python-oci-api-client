# Copyright 2017 Google LLC
#
# Licensed under the Apache License, Version 2.0 (the "License");
# you may not use this file except in compliance with the License.
# You may obtain a copy of the License at
#
#     http://www.apache.org/licenses/LICENSE-2.0
#
# Unless required by applicable law or agreed to in writing, software
# distributed under the License is distributed on an "AS IS" BASIS,
# WITHOUT WARRANTIES OR CONDITIONS OF ANY KIND, either express or implied.
# See the License for the specific language governing permissions and
# limitations under the License.

import pytest

from google.api_core.iam import _DICT_ACCESS_MSG, InvalidOperationException


class TestPolicy:
    @staticmethod
    def _get_target_class():
        from google.api_core.iam import Policy

        return Policy

    def _make_one(self, *args, **kw):
        return self._get_target_class()(*args, **kw)

    def test_ctor_defaults(self):
        empty = frozenset()
        policy = self._make_one()
        assert policy.etag is None
        assert policy.version is None
        assert policy.owners == empty
        assert policy.editors == empty
        assert policy.viewers == empty
        assert len(policy) == 0
        assert dict(policy) == {}

    def test_ctor_explicit(self):
        VERSION = 1
        ETAG = "ETAG"
        empty = frozenset()
        policy = self._make_one(ETAG, VERSION)
        assert policy.etag == ETAG
        assert policy.version == VERSION
        assert policy.owners == empty
        assert policy.editors == empty
        assert policy.viewers == empty
        assert len(policy) == 0
        assert dict(policy) == {}

    def test___getitem___miss(self):
        policy = self._make_one()
        assert policy["nonesuch"] == set()

    def test___getitem___version3(self):
        policy = self._make_one("DEADBEEF", 3)
        with pytest.raises(InvalidOperationException, match=_DICT_ACCESS_MSG):
            policy["role"]

    def test___getitem___with_conditions(self):
        USER = "user:phred@example.com"
        CONDITION = {"expression": "2 > 1"}
        policy = self._make_one("DEADBEEF", 1)
        policy.bindings = [
            {"role": "role/reader", "members": [USER], "condition": CONDITION}
        ]
        with pytest.raises(InvalidOperationException, match=_DICT_ACCESS_MSG):
            policy["role/reader"]

    def test___setitem__(self):
        USER = "user:phred@example.com"
        PRINCIPALS = set([USER])
        policy = self._make_one()
        policy["rolename"] = [USER]
        assert policy["rolename"] == PRINCIPALS
        assert len(policy) == 1
        assert dict(policy) == {"rolename": PRINCIPALS}

    def test__set_item__overwrite(self):
<<<<<<< HEAD
        USER = "user:phred@example.com"
        ALL_USERS = "allUsers"
        MEMBERS = set([ALL_USERS])
        policy = self._make_one()
        policy["rolename"] = [USER]
        policy["rolename"] = [ALL_USERS]
        assert policy["rolename"] == MEMBERS
        assert len(policy) == 1
        assert dict(policy) == {"rolename": MEMBERS}
=======
        GROUP = "group:test@group.com"
        USER = "user:phred@example.com"
        ALL_USERS = "allUsers"
        MEMBERS = set([ALL_USERS])
        GROUPS = set([GROUP])
        policy = self._make_one()
        policy["first"] = [GROUP]
        policy["second"] = [USER]
        policy["second"] = [ALL_USERS]
        assert policy["second"] == MEMBERS
        assert len(policy) == 2
        assert dict(policy) == {"first": GROUPS, "second": MEMBERS}
>>>>>>> c25d741c

    def test___setitem___version3(self):
        policy = self._make_one("DEADBEEF", 3)
        with pytest.raises(InvalidOperationException, match=_DICT_ACCESS_MSG):
            policy["role/reader"] = ["user:phred@example.com"]

    def test___setitem___with_conditions(self):
        USER = "user:phred@example.com"
        CONDITION = {"expression": "2 > 1"}
        policy = self._make_one("DEADBEEF", 1)
        policy.bindings = [
            {"role": "role/reader", "members": set([USER]), "condition": CONDITION}
        ]
        with pytest.raises(InvalidOperationException, match=_DICT_ACCESS_MSG):
            policy["role/reader"] = ["user:phred@example.com"]

    def test___delitem___hit(self):
        policy = self._make_one()
        policy.bindings = [
            {"role": "to/keep", "members": set(["phred@example.com"])},
            {"role": "to/remove", "members": set(["phred@example.com"])}
        ]
        del policy["to/remove"]
        assert len(policy) == 1
        assert dict(policy) == {"to/keep": set(["phred@example.com"])}

    def test___delitem___miss(self):
        policy = self._make_one()
        with pytest.raises(KeyError):
            del policy["nonesuch"]

    def test___delitem___version3(self):
        policy = self._make_one("DEADBEEF", 3)
        with pytest.raises(InvalidOperationException, match=_DICT_ACCESS_MSG):
            del policy["role/reader"]

    def test___delitem___with_conditions(self):
        USER = "user:phred@example.com"
        CONDITION = {"expression": "2 > 1"}
        policy = self._make_one("DEADBEEF", 1)
        policy.bindings = [
            {"role": "role/reader", "members": set([USER]), "condition": CONDITION}
        ]
        with pytest.raises(InvalidOperationException, match=_DICT_ACCESS_MSG):
            del policy["role/reader"]

    def test_bindings_property(self):
        USER = "user:phred@example.com"
        CONDITION = {"expression": "2 > 1"}
        policy = self._make_one()
        BINDINGS = [{"role": "role/reader", "members": set([USER]), "condition": CONDITION}]
        policy.bindings = BINDINGS
        assert policy.bindings == BINDINGS

    def test_owners_getter(self):
        from google.api_core.iam import OWNER_ROLE

        MEMBER = "user:phred@example.com"
        expected = frozenset([MEMBER])
        policy = self._make_one()
        policy[OWNER_ROLE] = [MEMBER]
        assert policy.owners == expected

    def test_owners_setter(self):
        import warnings
        from google.api_core.iam import OWNER_ROLE

        MEMBER = "user:phred@example.com"
        expected = set([MEMBER])
        policy = self._make_one()

        with warnings.catch_warnings(record=True) as warned:
            policy.owners = [MEMBER]

        (warning,) = warned
        assert warning.category is DeprecationWarning
        assert policy[OWNER_ROLE] == expected

    def test_editors_getter(self):
        from google.api_core.iam import EDITOR_ROLE

        MEMBER = "user:phred@example.com"
        expected = frozenset([MEMBER])
        policy = self._make_one()
        policy[EDITOR_ROLE] = [MEMBER]
        assert policy.editors == expected

    def test_editors_setter(self):
        import warnings
        from google.api_core.iam import EDITOR_ROLE

        MEMBER = "user:phred@example.com"
        expected = set([MEMBER])
        policy = self._make_one()

        with warnings.catch_warnings(record=True) as warned:
            policy.editors = [MEMBER]

        (warning,) = warned
        assert warning.category is DeprecationWarning
        assert policy[EDITOR_ROLE] == expected

    def test_viewers_getter(self):
        from google.api_core.iam import VIEWER_ROLE

        MEMBER = "user:phred@example.com"
        expected = frozenset([MEMBER])
        policy = self._make_one()
        policy[VIEWER_ROLE] = [MEMBER]
        assert policy.viewers == expected

    def test_viewers_setter(self):
        import warnings
        from google.api_core.iam import VIEWER_ROLE

        MEMBER = "user:phred@example.com"
        expected = set([MEMBER])
        policy = self._make_one()

        with warnings.catch_warnings(record=True) as warned:
            policy.viewers = [MEMBER]

        (warning,) = warned
        assert warning.category is DeprecationWarning
        assert policy[VIEWER_ROLE] == expected

    def test_user(self):
        import warnings

        EMAIL = "phred@example.com"
        MEMBER = "user:%s" % (EMAIL,)
        policy = self._make_one()
        with warnings.catch_warnings(record=True) as warned:
            assert policy.user(EMAIL) == MEMBER

        (warning,) = warned
        assert warning.category is DeprecationWarning

    def test_service_account(self):
        import warnings

        EMAIL = "phred@example.com"
        MEMBER = "serviceAccount:%s" % (EMAIL,)
        policy = self._make_one()
        with warnings.catch_warnings(record=True) as warned:
            assert policy.service_account(EMAIL) == MEMBER

        (warning,) = warned
        assert warning.category is DeprecationWarning

    def test_group(self):
        import warnings

        EMAIL = "phred@example.com"
        MEMBER = "group:%s" % (EMAIL,)
        policy = self._make_one()
        with warnings.catch_warnings(record=True) as warned:
            assert policy.group(EMAIL) == MEMBER

        (warning,) = warned
        assert warning.category is DeprecationWarning

    def test_domain(self):
        import warnings

        DOMAIN = "example.com"
        MEMBER = "domain:%s" % (DOMAIN,)
        policy = self._make_one()
        with warnings.catch_warnings(record=True) as warned:
            assert policy.domain(DOMAIN) == MEMBER

        (warning,) = warned
        assert warning.category is DeprecationWarning

    def test_all_users(self):
        import warnings

        policy = self._make_one()
        with warnings.catch_warnings(record=True) as warned:
            assert policy.all_users() == "allUsers"

        (warning,) = warned
        assert warning.category is DeprecationWarning

    def test_authenticated_users(self):
        import warnings

        policy = self._make_one()
        with warnings.catch_warnings(record=True) as warned:
            assert policy.authenticated_users() == "allAuthenticatedUsers"

        (warning,) = warned
        assert warning.category is DeprecationWarning

    def test_from_api_repr_only_etag(self):
        empty = frozenset()
        RESOURCE = {"etag": "ACAB"}
        klass = self._get_target_class()
        policy = klass.from_api_repr(RESOURCE)
        assert policy.etag == "ACAB"
        assert policy.version is None
        assert policy.owners == empty
        assert policy.editors == empty
        assert policy.viewers == empty
        assert dict(policy) == {}

    def test_from_api_repr_complete(self):
        from google.api_core.iam import OWNER_ROLE, EDITOR_ROLE, VIEWER_ROLE

        OWNER1 = "group:cloud-logs@google.com"
        OWNER2 = "user:phred@example.com"
        EDITOR1 = "domain:google.com"
        EDITOR2 = "user:phred@example.com"
        VIEWER1 = "serviceAccount:1234-abcdef@service.example.com"
        VIEWER2 = "user:phred@example.com"
        RESOURCE = {
            "etag": "DEADBEEF",
            "version": 1,
            "bindings": [
                {"role": OWNER_ROLE, "members": [OWNER1, OWNER2]},
                {"role": EDITOR_ROLE, "members": [EDITOR1, EDITOR2]},
                {"role": VIEWER_ROLE, "members": [VIEWER1, VIEWER2]},
            ],
        }
        klass = self._get_target_class()
        policy = klass.from_api_repr(RESOURCE)
        assert policy.etag == "DEADBEEF"
        assert policy.version == 1
        assert policy.owners, frozenset([OWNER1 == OWNER2])
        assert policy.editors, frozenset([EDITOR1 == EDITOR2])
        assert policy.viewers, frozenset([VIEWER1 == VIEWER2])
        assert dict(policy) == {
            OWNER_ROLE: set([OWNER1, OWNER2]),
            EDITOR_ROLE: set([EDITOR1, EDITOR2]),
            VIEWER_ROLE: set([VIEWER1, VIEWER2]),
        }
        assert policy.bindings == [
            {"role": OWNER_ROLE, "members": set([OWNER1, OWNER2])},
            {"role": EDITOR_ROLE, "members": set([EDITOR1, EDITOR2])},
            {"role": VIEWER_ROLE, "members": set([VIEWER1, VIEWER2])},
        ]

    def test_from_api_repr_unknown_role(self):
        USER = "user:phred@example.com"
        GROUP = "group:cloud-logs@google.com"
        RESOURCE = {
            "etag": "DEADBEEF",
            "version": 1,
            "bindings": [{"role": "unknown", "members": [USER, GROUP]}],
        }
        klass = self._get_target_class()
        policy = klass.from_api_repr(RESOURCE)
        assert policy.etag == "DEADBEEF"
        assert policy.version == 1
        assert dict(policy), {"unknown": set([GROUP == USER])}

    def test_to_api_repr_defaults(self):
        policy = self._make_one()
        assert policy.to_api_repr() == {}

    def test_to_api_repr_only_etag(self):
        policy = self._make_one("DEADBEEF")
        assert policy.to_api_repr() == {"etag": "DEADBEEF"}

    def test_to_api_repr_binding_wo_members(self):
        policy = self._make_one()
        policy["empty"] = []
        assert policy.to_api_repr() == {}

    def test_to_api_repr_binding_w_duplicates(self):
        import warnings
        from google.api_core.iam import OWNER_ROLE

        OWNER = "group:cloud-logs@google.com"
        policy = self._make_one()
        with warnings.catch_warnings(record=True):
            policy.owners = [OWNER, OWNER]
        assert policy.to_api_repr() == {
            "bindings": [{"role": OWNER_ROLE, "members": [OWNER]}]
        }

    def test_to_api_repr_full(self):
        import operator
        from google.api_core.iam import OWNER_ROLE, EDITOR_ROLE, VIEWER_ROLE

        OWNER1 = "group:cloud-logs@google.com"
        OWNER2 = "user:phred@example.com"
        EDITOR1 = "domain:google.com"
        EDITOR2 = "user:phred@example.com"
        VIEWER1 = "serviceAccount:1234-abcdef@service.example.com"
        VIEWER2 = "user:phred@example.com"
        CONDITION = {
            "title": "title",
            "description": "description",
            "expression": "true"
        }
        BINDINGS = [
            {"role": OWNER_ROLE, "members": [OWNER1, OWNER2]},
            {"role": EDITOR_ROLE, "members": [EDITOR1, EDITOR2]},
            {"role": VIEWER_ROLE, "members": [VIEWER1, VIEWER2]},
            {"role": VIEWER_ROLE, "members": [VIEWER1, VIEWER2], "condition": CONDITION},
        ]
        policy = self._make_one("DEADBEEF", 1)
<<<<<<< HEAD
        with warnings.catch_warnings(record=True):
            policy.owners = [OWNER1, OWNER2]
            policy.editors = [EDITOR1, EDITOR2]
            policy.viewers = [VIEWER1, VIEWER2]
=======
        policy.bindings = BINDINGS
>>>>>>> c25d741c
        resource = policy.to_api_repr()
        assert resource["etag"] == "DEADBEEF"
        assert resource["version"] == 1
        key = operator.itemgetter("role")
        assert sorted(resource["bindings"], key=key) == sorted(BINDINGS, key=key)<|MERGE_RESOLUTION|>--- conflicted
+++ resolved
@@ -80,17 +80,6 @@
         assert dict(policy) == {"rolename": PRINCIPALS}
 
     def test__set_item__overwrite(self):
-<<<<<<< HEAD
-        USER = "user:phred@example.com"
-        ALL_USERS = "allUsers"
-        MEMBERS = set([ALL_USERS])
-        policy = self._make_one()
-        policy["rolename"] = [USER]
-        policy["rolename"] = [ALL_USERS]
-        assert policy["rolename"] == MEMBERS
-        assert len(policy) == 1
-        assert dict(policy) == {"rolename": MEMBERS}
-=======
         GROUP = "group:test@group.com"
         USER = "user:phred@example.com"
         ALL_USERS = "allUsers"
@@ -103,7 +92,6 @@
         assert policy["second"] == MEMBERS
         assert len(policy) == 2
         assert dict(policy) == {"first": GROUPS, "second": MEMBERS}
->>>>>>> c25d741c
 
     def test___setitem___version3(self):
         policy = self._make_one("DEADBEEF", 3)
@@ -407,14 +395,7 @@
             {"role": VIEWER_ROLE, "members": [VIEWER1, VIEWER2], "condition": CONDITION},
         ]
         policy = self._make_one("DEADBEEF", 1)
-<<<<<<< HEAD
-        with warnings.catch_warnings(record=True):
-            policy.owners = [OWNER1, OWNER2]
-            policy.editors = [EDITOR1, EDITOR2]
-            policy.viewers = [VIEWER1, VIEWER2]
-=======
         policy.bindings = BINDINGS
->>>>>>> c25d741c
         resource = policy.to_api_repr()
         assert resource["etag"] == "DEADBEEF"
         assert resource["version"] == 1
