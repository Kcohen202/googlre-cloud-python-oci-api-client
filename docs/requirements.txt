--- conflicted
+++ resolved
@@ -16,11 +16,8 @@
 dlp/
 dns/
 firestore/
-<<<<<<< HEAD
 iot/
-=======
 kms/
->>>>>>> 9600ba17
 language/
 logging/
 error_reporting/
