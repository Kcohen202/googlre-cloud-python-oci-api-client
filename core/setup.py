# Copyright 2016 Google Inc.
#
# Licensed under the Apache License, Version 2.0 (the "License");
# you may not use this file except in compliance with the License.
# You may obtain a copy of the License at
#
#     http://www.apache.org/licenses/LICENSE-2.0
#
# Unless required by applicable law or agreed to in writing, software
# distributed under the License is distributed on an "AS IS" BASIS,
# WITHOUT WARRANTIES OR CONDITIONS OF ANY KIND, either express or implied.
# See the License for the specific language governing permissions and
# limitations under the License.

import os

from setuptools import find_packages
from setuptools import setup


PACKAGE_ROOT = os.path.abspath(os.path.dirname(__file__))

with open(os.path.join(PACKAGE_ROOT, 'README.rst')) as file_obj:
    README = file_obj.read()

# NOTE: This is duplicated throughout and we should try to
#       consolidate.
SETUP_BASE = {
    'author': 'Google Cloud Platform',
    'author_email': 'googleapis-publisher@google.com',
    'scripts': [],
    'url': 'https://github.com/GoogleCloudPlatform/google-cloud-python',
    'license': 'Apache 2.0',
    'platforms': 'Posix; MacOS X; Windows',
    'include_package_data': True,
    'zip_safe': False,
    'classifiers': [
        'Development Status :: 4 - Beta',
        'Intended Audience :: Developers',
        'License :: OSI Approved :: Apache Software License',
        'Operating System :: OS Independent',
        'Programming Language :: Python :: 2',
        'Programming Language :: Python :: 2.7',
        'Programming Language :: Python :: 3',
        'Programming Language :: Python :: 3.4',
        'Programming Language :: Python :: 3.5',
        'Programming Language :: Python :: 3.6',
        'Topic :: Internet',
    ],
}


REQUIREMENTS = [
    'googleapis-common-protos >= 1.3.4',
    'protobuf >= 3.0.0',
    'google-auth >= 0.4.0, < 2.0.0dev',
<<<<<<< HEAD
    'requests >= 2.18.0, < 3.0.0dev',
=======
    'requests >= 2.4.0, < 3.0.0dev',
    'setuptools >= 34.0.0',
>>>>>>> 4bbdc6f4
    'six',
    'tenacity >= 4.0.0, <5.0.0dev'
]

setup(
    name='google-cloud-core',
    version='0.26.0',
    description='API Client library for Google Cloud: Core Helpers',
    long_description=README,
    namespace_packages=[
        'google',
        'google.cloud',
        'google.api',
    ],
    packages=find_packages(exclude=('tests*',)),
    install_requires=REQUIREMENTS,
    **SETUP_BASE
)<|MERGE_RESOLUTION|>--- conflicted
+++ resolved
@@ -54,12 +54,8 @@
     'googleapis-common-protos >= 1.3.4',
     'protobuf >= 3.0.0',
     'google-auth >= 0.4.0, < 2.0.0dev',
-<<<<<<< HEAD
     'requests >= 2.18.0, < 3.0.0dev',
-=======
-    'requests >= 2.4.0, < 3.0.0dev',
     'setuptools >= 34.0.0',
->>>>>>> 4bbdc6f4
     'six',
     'tenacity >= 4.0.0, <5.0.0dev'
 ]
