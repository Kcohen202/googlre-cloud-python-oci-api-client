{
<<<<<<< HEAD
  "updateTime": "2018-12-18T13:18:19.348929Z",
=======
  "updateTime": "2018-12-18T15:42:58.363352Z",
>>>>>>> cfc5fc59
  "sources": [
    {
      "generator": {
        "name": "artman",
        "version": "0.16.3",
        "dockerImage": "googleapis/artman@sha256:bfb92654b4a77368471f70e2808eaf4e60f263b9559f27bb3284097322787bf1"
      }
    },
    {
      "git": {
        "name": "googleapis",
        "remote": "https://github.com/googleapis/googleapis.git",
        "sha": "c04bc0dc0a9164d924a9ab923fd6845b4ae6a7ab",
        "internalRef": "225851467"
      }
    },
    {
      "template": {
        "name": "python_library",
        "origin": "synthtool.gcp",
        "version": "2018.12.6"
      }
    }
  ],
  "destinations": [
    {
      "client": {
        "source": "googleapis",
        "apiName": "firestore",
        "apiVersion": "v1beta1",
        "language": "python",
        "generator": "gapic",
        "config": "google/firestore/artman_firestore.yaml"
      }
    }
  ]
}<|MERGE_RESOLUTION|>--- conflicted
+++ resolved
@@ -1,9 +1,5 @@
 {
-<<<<<<< HEAD
-  "updateTime": "2018-12-18T13:18:19.348929Z",
-=======
   "updateTime": "2018-12-18T15:42:58.363352Z",
->>>>>>> cfc5fc59
   "sources": [
     {
       "generator": {
