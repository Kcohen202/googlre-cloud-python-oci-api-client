--- conflicted
+++ resolved
@@ -2738,12 +2738,8 @@
 
             if is_field_type_proto_plus_type:
                 message_fields = field.message.meta.fields.values()
-<<<<<<< HEAD
             # Add `# pragma: NO COVER` because there may not be any `*_pb2` field types
             else:  # pragma: NO COVER
-=======
-            else:
->>>>>>> 6055a990
                 message_fields = field.message.DESCRIPTOR.fields
         return message_fields
 
@@ -2756,12 +2752,8 @@
     subfields_not_in_runtime = []
 
     # For each item in the sample request, create a list of sub fields which are not present at runtime
-<<<<<<< HEAD
     # Add `# pragma: NO COVER` because this test code will not run if all subfields are present at runtime
     for field, value in request_init["job"].items():  # pragma: NO COVER
-=======
-    for field, value in request_init["job"].items():
->>>>>>> 6055a990
         result = None
         is_repeated = False
         # For repeated fields
@@ -2784,12 +2776,9 @@
                     )
 
     # Remove fields from the sample request which are not present in the runtime version of the dependency
-<<<<<<< HEAD
+
     # Add `# pragma: NO COVER` because this test code will not run if all subfields are present at runtime
     for subfield_to_delete in subfields_not_in_runtime:  # pragma: NO COVER
-=======
-    for subfield_to_delete in subfields_not_in_runtime:
->>>>>>> 6055a990
         field = subfield_to_delete.get("field")
         field_repeated = subfield_to_delete.get("is_repeated")
         subfield = subfield_to_delete.get("subfield")
