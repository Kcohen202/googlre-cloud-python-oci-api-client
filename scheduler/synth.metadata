--- conflicted
+++ resolved
@@ -1,9 +1,5 @@
 {
-<<<<<<< HEAD
-  "updateTime": "2019-03-28T12:19:47.281424Z",
-=======
   "updateTime": "2019-03-28T16:24:50.177898Z",
->>>>>>> 108694a7
   "sources": [
     {
       "generator": {
