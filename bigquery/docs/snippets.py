--- conflicted
+++ resolved
@@ -1512,88 +1512,6 @@
     assert 'Loaded 50 rows.' in out
 
 
-<<<<<<< HEAD
-def test_load_table_from_uri_append(client, to_delete, capsys):
-    """Appends data to a table from a GCS URI using various formats
-
-    Each file format has its own tested load from URI sample. Because most of
-    the code is common for autodetect, append, and truncate, this sample
-    includes snippets for all supported formats but only calls a single load
-    job.
-
-    This code snippet is made up of shared code, then format-specific code,
-    followed by more shared code. Note that only the last format in the
-    format-specific code section will be tested in this test.
-    """
-    dataset_id = 'load_table_from_uri_append_{}'.format(_millis())
-    dataset = bigquery.Dataset(client.dataset(dataset_id))
-    client.create_dataset(dataset)
-    to_delete.append(dataset)
-
-    job_config = bigquery.LoadJobConfig()
-    job_config.schema = [
-        bigquery.SchemaField('name', 'STRING'),
-        bigquery.SchemaField('post_abbr', 'STRING')
-    ]
-    table_ref = dataset.table('us_states')
-    body = six.BytesIO(b'Washington,WA')
-    client.load_table_from_file(
-        body, table_ref, job_config=job_config).result()
-
-    # SHared code
-    # [START bigquery_load_table_gcs_csv_append]
-    # [START bigquery_load_table_gcs_json_append]
-    # from google.cloud import bigquery
-    # client = bigquery.Client()
-    # table_ref = client.dataset('my_dataset').table('existing_table')
-
-    previous_rows = client.get_table(table_ref).num_rows
-    assert previous_rows > 0
-
-    job_config = bigquery.LoadJobConfig()
-    job_config.write_disposition = bigquery.WriteDisposition.WRITE_APPEND
-    # [END bigquery_load_table_gcs_csv_append]
-    # [END bigquery_load_table_gcs_json_append]
-
-    # Format-specific code
-    # [START bigquery_load_table_gcs_csv_append]
-    job_config.skip_leading_rows = 1
-    # The source format defaults to CSV, so the line below is optional.
-    job_config.source_format = bigquery.SourceFormat.CSV
-    uri = 'gs://cloud-samples-data/bigquery/us-states/us-states.csv'
-    # [END bigquery_load_table_gcs_csv_append]
-    # unset csv-specific attribute
-    del job_config._properties['load']['skipLeadingRows']
-
-    # [START bigquery_load_table_gcs_json_append]
-    job_config.source_format = bigquery.SourceFormat.NEWLINE_DELIMITED_JSON
-    uri = 'gs://cloud-samples-data/bigquery/us-states/us-states.json'
-    # [END bigquery_load_table_gcs_json_append]
-
-    # Shared code
-    # [START bigquery_load_table_gcs_csv_append]
-    # [START bigquery_load_table_gcs_json_append]
-    load_job = client.load_table_from_uri(
-        uri,
-        table_ref,
-        job_config=job_config)  # API request
-    print('Starting job {}'.format(load_job.job_id))
-
-    load_job.result()  # Waits for table load to complete.
-    print('Job finished.')
-
-    destination_table = client.get_table(table_ref)
-    print('Loaded {} rows.'.format(destination_table.num_rows - previous_rows))
-    # [END bigquery_load_table_gcs_csv_append]
-    # [END bigquery_load_table_gcs_json_append]
-
-    out, _ = capsys.readouterr()
-    assert previous_rows == 1
-    assert 'Loaded 50 rows.' in out
-
-
-=======
->>>>>>> 48452b7b
 def test_load_table_from_uri_truncate(client, to_delete, capsys):
     """Replaces table data with data from a GCS URI using various formats
 
