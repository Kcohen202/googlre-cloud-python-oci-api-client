--- conflicted
+++ resolved
@@ -1225,109 +1225,6 @@
     assert table.num_rows > 0
 
 
-<<<<<<< HEAD
-=======
-def test_copy_table_multiple_source(client, to_delete):
-    dest_dataset_id = "dest_dataset_{}".format(_millis())
-    dest_dataset = bigquery.Dataset(client.dataset(dest_dataset_id))
-    dest_dataset.location = "US"
-    dest_dataset = client.create_dataset(dest_dataset)
-    to_delete.append(dest_dataset)
-
-    source_dataset_id = "source_dataset_{}".format(_millis())
-    source_dataset = bigquery.Dataset(client.dataset(source_dataset_id))
-    source_dataset.location = "US"
-    source_dataset = client.create_dataset(source_dataset)
-    to_delete.append(source_dataset)
-
-    schema = [
-        bigquery.SchemaField("name", "STRING"),
-        bigquery.SchemaField("post_abbr", "STRING"),
-    ]
-
-    table_data = {"table1": b"Washington,WA", "table2": b"California,CA"}
-    for table_id, data in table_data.items():
-        table_ref = source_dataset.table(table_id)
-        job_config = bigquery.LoadJobConfig()
-        job_config.schema = schema
-        body = six.BytesIO(data)
-        client.load_table_from_file(
-            body,
-            table_ref,
-            # Location must match that of the destination dataset.
-            location="US",
-            job_config=job_config,
-        ).result()
-
-    # [START bigquery_copy_table_multiple_source]
-    # from google.cloud import bigquery
-    # client = bigquery.Client()
-    # source_dataset_id = 'my_source_dataset'
-    # dest_dataset_id = 'my_destination_dataset'
-
-    table1_ref = client.dataset(source_dataset_id).table("table1")
-    table2_ref = client.dataset(source_dataset_id).table("table2")
-    dest_table_ref = client.dataset(dest_dataset_id).table("destination_table")
-
-    job = client.copy_table(
-        [table1_ref, table2_ref],
-        dest_table_ref,
-        # Location must match that of the source and destination tables.
-        location="US",
-    )  # API request
-    job.result()  # Waits for job to complete.
-
-    assert job.state == "DONE"
-    dest_table = client.get_table(dest_table_ref)  # API request
-    assert dest_table.num_rows > 0
-    # [END bigquery_copy_table_multiple_source]
-
-    assert dest_table.num_rows == 2
-
-
-def test_copy_table_cmek(client, to_delete):
-    dataset_id = "copy_table_cmek_{}".format(_millis())
-    dest_dataset = bigquery.Dataset(client.dataset(dataset_id))
-    dest_dataset.location = "US"
-    dest_dataset = client.create_dataset(dest_dataset)
-    to_delete.append(dest_dataset)
-
-    # [START bigquery_copy_table_cmek]
-    # from google.cloud import bigquery
-    # client = bigquery.Client()
-
-    source_dataset = bigquery.DatasetReference("bigquery-public-data", "samples")
-    source_table_ref = source_dataset.table("shakespeare")
-
-    # dataset_id = 'my_dataset'
-    dest_dataset_ref = client.dataset(dataset_id)
-    dest_table_ref = dest_dataset_ref.table("destination_table")
-
-    # Set the encryption key to use for the destination.
-    # TODO: Replace this key with a key you have created in KMS.
-    kms_key_name = "projects/{}/locations/{}/keyRings/{}/cryptoKeys/{}".format(
-        "cloud-samples-tests", "us", "test", "test"
-    )
-    encryption_config = bigquery.EncryptionConfiguration(kms_key_name=kms_key_name)
-    job_config = bigquery.CopyJobConfig()
-    job_config.destination_encryption_configuration = encryption_config
-
-    job = client.copy_table(
-        source_table_ref,
-        dest_table_ref,
-        # Location must match that of the source and destination tables.
-        location="US",
-        job_config=job_config,
-    )  # API request
-    job.result()  # Waits for job to complete.
-
-    assert job.state == "DONE"
-    dest_table = client.get_table(dest_table_ref)
-    assert dest_table.encryption_configuration.kms_key_name == kms_key_name
-    # [END bigquery_copy_table_cmek]
-
-
->>>>>>> 8c92a200
 def test_extract_table(client, to_delete):
     bucket_name = "extract_shakespeare_{}".format(_millis())
     storage_client = storage.Client()
@@ -1558,276 +1455,6 @@
     # [END bigquery_get_job]
 
 
-<<<<<<< HEAD
-=======
-def test_client_query_destination_table(client, to_delete):
-    """Run a query"""
-    dataset_id = "query_destination_table_{}".format(_millis())
-    dataset_ref = client.dataset(dataset_id)
-    to_delete.append(dataset_ref)
-    dataset = bigquery.Dataset(dataset_ref)
-    dataset.location = "US"
-    client.create_dataset(dataset)
-
-    # [START bigquery_query_destination_table]
-    # from google.cloud import bigquery
-    # client = bigquery.Client()
-    # dataset_id = 'your_dataset_id'
-
-    job_config = bigquery.QueryJobConfig()
-    # Set the destination table
-    table_ref = client.dataset(dataset_id).table("your_table_id")
-    job_config.destination = table_ref
-    sql = """
-        SELECT corpus
-        FROM `bigquery-public-data.samples.shakespeare`
-        GROUP BY corpus;
-    """
-
-    # Start the query, passing in the extra configuration.
-    query_job = client.query(
-        sql,
-        # Location must match that of the dataset(s) referenced in the query
-        # and of the destination table.
-        location="US",
-        job_config=job_config,
-    )  # API request - starts the query
-
-    query_job.result()  # Waits for the query to finish
-    print("Query results loaded to table {}".format(table_ref.path))
-    # [END bigquery_query_destination_table]
-
-
-def test_client_query_destination_table_legacy(client, to_delete):
-    dataset_id = "query_destination_table_legacy_{}".format(_millis())
-    dataset_ref = client.dataset(dataset_id)
-    to_delete.append(dataset_ref)
-    dataset = bigquery.Dataset(dataset_ref)
-    dataset.location = "US"
-    client.create_dataset(dataset)
-
-    # [START bigquery_query_legacy_large_results]
-    # from google.cloud import bigquery
-    # client = bigquery.Client()
-    # dataset_id = 'your_dataset_id'
-
-    job_config = bigquery.QueryJobConfig()
-    # Set use_legacy_sql to True to use legacy SQL syntax.
-    job_config.use_legacy_sql = True
-    # Set the destination table
-    table_ref = client.dataset(dataset_id).table("your_table_id")
-    job_config.destination = table_ref
-    job_config.allow_large_results = True
-    sql = """
-        SELECT corpus
-        FROM [bigquery-public-data:samples.shakespeare]
-        GROUP BY corpus;
-    """
-    # Start the query, passing in the extra configuration.
-    query_job = client.query(
-        sql,
-        # Location must match that of the dataset(s) referenced in the query
-        # and of the destination table.
-        location="US",
-        job_config=job_config,
-    )  # API request - starts the query
-
-    query_job.result()  # Waits for the query to finish
-    print("Query results loaded to table {}".format(table_ref.path))
-    # [END bigquery_query_legacy_large_results]
-
-
-def test_client_query_destination_table_cmek(client, to_delete):
-    """Run a query"""
-    dataset_id = "query_destination_table_{}".format(_millis())
-    dataset_ref = client.dataset(dataset_id)
-    to_delete.append(dataset_ref)
-    dataset = bigquery.Dataset(dataset_ref)
-    dataset.location = "US"
-    client.create_dataset(dataset)
-
-    # [START bigquery_query_destination_table_cmek]
-    # from google.cloud import bigquery
-    # client = bigquery.Client()
-
-    job_config = bigquery.QueryJobConfig()
-
-    # Set the destination table. Here, dataset_id is a string, such as:
-    # dataset_id = 'your_dataset_id'
-    table_ref = client.dataset(dataset_id).table("your_table_id")
-    job_config.destination = table_ref
-
-    # Set the encryption key to use for the destination.
-    # TODO: Replace this key with a key you have created in KMS.
-    kms_key_name = "projects/{}/locations/{}/keyRings/{}/cryptoKeys/{}".format(
-        "cloud-samples-tests", "us", "test", "test"
-    )
-    encryption_config = bigquery.EncryptionConfiguration(kms_key_name=kms_key_name)
-    job_config.destination_encryption_configuration = encryption_config
-
-    # Start the query, passing in the extra configuration.
-    query_job = client.query(
-        "SELECT 17 AS my_col;",
-        # Location must match that of the dataset(s) referenced in the query
-        # and of the destination table.
-        location="US",
-        job_config=job_config,
-    )  # API request - starts the query
-    query_job.result()
-
-    # The destination table is written using the encryption configuration.
-    table = client.get_table(table_ref)
-    assert table.encryption_configuration.kms_key_name == kms_key_name
-    # [END bigquery_query_destination_table_cmek]
-
-
-def test_client_query_batch(client, to_delete):
-    # [START bigquery_query_batch]
-    # from google.cloud import bigquery
-    # client = bigquery.Client()
-
-    job_config = bigquery.QueryJobConfig()
-    # Run at batch priority, which won't count toward concurrent rate limit.
-    job_config.priority = bigquery.QueryPriority.BATCH
-    sql = """
-        SELECT corpus
-        FROM `bigquery-public-data.samples.shakespeare`
-        GROUP BY corpus;
-    """
-    # Location must match that of the dataset(s) referenced in the query.
-    location = "US"
-
-    # API request - starts the query
-    query_job = client.query(sql, location=location, job_config=job_config)
-
-    # Check on the progress by getting the job's updated state. Once the state
-    # is `DONE`, the results are ready.
-    query_job = client.get_job(
-        query_job.job_id, location=location
-    )  # API request - fetches job
-    print("Job {} is currently in state {}".format(query_job.job_id, query_job.state))
-    # [END bigquery_query_batch]
-
-
-def test_client_query_relax_column(client, to_delete):
-    dataset_id = "query_relax_column_{}".format(_millis())
-    dataset_ref = client.dataset(dataset_id)
-    dataset = bigquery.Dataset(dataset_ref)
-    dataset.location = "US"
-    dataset = client.create_dataset(dataset)
-    to_delete.append(dataset)
-
-    table_ref = dataset_ref.table("my_table")
-    schema = [
-        bigquery.SchemaField("full_name", "STRING", mode="REQUIRED"),
-        bigquery.SchemaField("age", "INTEGER", mode="REQUIRED"),
-    ]
-    table = client.create_table(bigquery.Table(table_ref, schema=schema))
-
-    # [START bigquery_relax_column_query_append]
-    # from google.cloud import bigquery
-    # client = bigquery.Client()
-    # dataset_ref = client.dataset('my_dataset')
-
-    # Retrieves the destination table and checks the number of required fields
-    table_id = "my_table"
-    table_ref = dataset_ref.table(table_id)
-    table = client.get_table(table_ref)
-    original_required_fields = sum(field.mode == "REQUIRED" for field in table.schema)
-    # In this example, the existing table has 2 required fields
-    print("{} fields in the schema are required.".format(original_required_fields))
-
-    # Configures the query to append the results to a destination table,
-    # allowing field relaxation
-    job_config = bigquery.QueryJobConfig()
-    job_config.schema_update_options = [
-        bigquery.SchemaUpdateOption.ALLOW_FIELD_RELAXATION
-    ]
-    job_config.destination = table_ref
-    job_config.write_disposition = bigquery.WriteDisposition.WRITE_APPEND
-
-    query_job = client.query(
-        # In this example, the existing table contains 'full_name' and 'age' as
-        # required columns, but the query results will omit the second column.
-        'SELECT "Beyonce" as full_name;',
-        # Location must match that of the dataset(s) referenced in the query
-        # and of the destination table.
-        location="US",
-        job_config=job_config,
-    )  # API request - starts the query
-
-    query_job.result()  # Waits for the query to finish
-    print("Query job {} complete.".format(query_job.job_id))
-
-    # Checks the updated number of required fields
-    table = client.get_table(table)
-    current_required_fields = sum(field.mode == "REQUIRED" for field in table.schema)
-    print("{} fields in the schema are now required.".format(current_required_fields))
-    # [END bigquery_relax_column_query_append]
-    assert original_required_fields - current_required_fields > 0
-    assert len(table.schema) == 2
-    assert table.schema[1].mode == "NULLABLE"
-    assert table.num_rows > 0
-
-
-def test_client_query_add_column(client, to_delete):
-    dataset_id = "query_add_column_{}".format(_millis())
-    dataset_ref = client.dataset(dataset_id)
-    dataset = bigquery.Dataset(dataset_ref)
-    dataset.location = "US"
-    dataset = client.create_dataset(dataset)
-    to_delete.append(dataset)
-
-    table_ref = dataset_ref.table("my_table")
-    schema = [
-        bigquery.SchemaField("full_name", "STRING", mode="REQUIRED"),
-        bigquery.SchemaField("age", "INTEGER", mode="REQUIRED"),
-    ]
-    table = client.create_table(bigquery.Table(table_ref, schema=schema))
-
-    # [START bigquery_add_column_query_append]
-    # from google.cloud import bigquery
-    # client = bigquery.Client()
-    # dataset_ref = client.dataset('my_dataset')
-
-    # Retrieves the destination table and checks the length of the schema
-    table_id = "my_table"
-    table_ref = dataset_ref.table(table_id)
-    table = client.get_table(table_ref)
-    print("Table {} contains {} columns.".format(table_id, len(table.schema)))
-
-    # Configures the query to append the results to a destination table,
-    # allowing field addition
-    job_config = bigquery.QueryJobConfig()
-    job_config.schema_update_options = [
-        bigquery.SchemaUpdateOption.ALLOW_FIELD_ADDITION
-    ]
-    job_config.destination = table_ref
-    job_config.write_disposition = bigquery.WriteDisposition.WRITE_APPEND
-
-    query_job = client.query(
-        # In this example, the existing table contains only the 'full_name' and
-        # 'age' columns, while the results of this query will contain an
-        # additional 'favorite_color' column.
-        'SELECT "Timmy" as full_name, 85 as age, "Blue" as favorite_color;',
-        # Location must match that of the dataset(s) referenced in the query
-        # and of the destination table.
-        location="US",
-        job_config=job_config,
-    )  # API request - starts the query
-
-    query_job.result()  # Waits for the query to finish
-    print("Query job {} complete.".format(query_job.job_id))
-
-    # Checks the updated length of the schema
-    table = client.get_table(table)
-    print("Table {} now contains {} columns.".format(table_id, len(table.schema)))
-    # [END bigquery_add_column_query_append]
-    assert len(table.schema) == 3
-    assert table.num_rows > 0
-
-
->>>>>>> 8c92a200
 def test_client_query_w_named_params(client, capsys):
     """Run a query using named query parameters"""
 
