# Copyright 2015 Google LLC
#
# Licensed under the Apache License, Version 2.0 (the "License");
# you may not use this file except in compliance with the License.
# You may obtain a copy of the License at
#
#     http://www.apache.org/licenses/LICENSE-2.0
#
# Unless required by applicable law or agreed to in writing, software
# distributed under the License is distributed on an "AS IS" BASIS,
# WITHOUT WARRANTIES OR CONDITIONS OF ANY KIND, either express or implied.
# See the License for the specific language governing permissions and
# limitations under the License.

"""Schemas for BigQuery tables / queries."""

from google.cloud.bigquery_v2 import types


_STRUCT_TYPES = ("RECORD", "STRUCT")

# SQL types reference:
# https://cloud.google.com/bigquery/data-types#legacy_sql_data_types
# https://cloud.google.com/bigquery/docs/reference/standard-sql/data-types
LEGACY_TO_STANDARD_TYPES = {
    "STRING": types.StandardSqlDataType.STRING,
    "BYTES": types.StandardSqlDataType.BYTES,
    "INTEGER": types.StandardSqlDataType.INT64,
    "INT64": types.StandardSqlDataType.INT64,
    "FLOAT": types.StandardSqlDataType.FLOAT64,
    "FLOAT64": types.StandardSqlDataType.FLOAT64,
    "NUMERIC": types.StandardSqlDataType.NUMERIC,
    "BOOLEAN": types.StandardSqlDataType.BOOL,
    "BOOL": types.StandardSqlDataType.BOOL,
    "GEOGRAPHY": types.StandardSqlDataType.GEOGRAPHY,
    "RECORD": types.StandardSqlDataType.STRUCT,
    "STRUCT": types.StandardSqlDataType.STRUCT,
    "TIMESTAMP": types.StandardSqlDataType.TIMESTAMP,
    "DATE": types.StandardSqlDataType.DATE,
    "TIME": types.StandardSqlDataType.TIME,
    "DATETIME": types.StandardSqlDataType.DATETIME,
    # no direct conversion from ARRAY, the latter is represented by mode="REPEATED"
}
"""String names of the legacy SQL types to integer codes of Standard SQL types."""


class SchemaField(object):
    """Describe a single field within a table schema.

    Args:
        name (str): the name of the field.

        field_type (str): the type of the field. See
            https://cloud.google.com/bigquery/docs/reference/rest/v2/tables#TableFieldSchema.FIELDS.type

<<<<<<< HEAD
        mode (str): the mode of the field.  See
            https://cloud.google.com/bigquery/docs/reference/rest/v2/tables#TableFieldSchema.FIELDS.mode
=======
        mode (str): the mode of the field. See
            https://cloud.google.com/bigquery/docs/reference/rest/v2/tables#schema.fields.mode
>>>>>>> 22c07824

        description (Optional[str]): description for the field.

        fields (Tuple[google.cloud.bigquery.schema.SchemaField]):
            subfields (requires ``field_type`` of 'RECORD').
    """

    def __init__(self, name, field_type, mode="NULLABLE", description=None, fields=()):
        self._name = name
        self._field_type = field_type
        self._mode = mode
        self._description = description
        self._fields = tuple(fields)

    @classmethod
    def from_api_repr(cls, api_repr):
        """Return a ``SchemaField`` object deserialized from a dictionary.

        Args:
            api_repr (Mapping[str, str]): The serialized representation
                of the SchemaField, such as what is output by
                :meth:`to_api_repr`.

        Returns:
            google.cloud.biquery.schema.SchemaField: The ``SchemaField`` object.
        """
        # Handle optional properties with default values
        mode = api_repr.get("mode", "NULLABLE")
        description = api_repr.get("description")
        fields = api_repr.get("fields", ())
        return cls(
            field_type=api_repr["type"].upper(),
            fields=[cls.from_api_repr(f) for f in fields],
            mode=mode.upper(),
            description=description,
            name=api_repr["name"],
        )

    @property
    def name(self):
        """str: The name of the field."""
        return self._name

    @property
    def field_type(self):
        """str: The type of the field.

        See:
        https://cloud.google.com/bigquery/docs/reference/rest/v2/tables#TableFieldSchema.FIELDS.type
        """
        return self._field_type

    @property
    def mode(self):
        """str: The mode of the field.

        See:
        https://cloud.google.com/bigquery/docs/reference/rest/v2/tables#TableFieldSchema.FIELDS.mode
        """
        return self._mode

    @property
    def is_nullable(self):
        """bool: whether 'mode' is 'nullable'."""
        return self._mode == "NULLABLE"

    @property
    def description(self):
        """Optional[str]: description for the field."""
        return self._description

    @property
    def fields(self):
        """tuple: Subfields contained in this field.

        Must be empty unset if ``field_type`` is not 'RECORD'.
        """
        return self._fields

    def to_api_repr(self):
        """Return a dictionary representing this schema field.

        Returns:
            Dict: A dictionary representing the SchemaField in a serialized form.
        """
        # Put together the basic representation. See http://bit.ly/2hOAT5u.
        answer = {
            "mode": self.mode.upper(),
            "name": self.name,
            "type": self.field_type.upper(),
            "description": self.description,
        }

        # If this is a RECORD type, then sub-fields are also included,
        # add this to the serialized representation.
        if self.field_type.upper() in _STRUCT_TYPES:
            answer["fields"] = [f.to_api_repr() for f in self.fields]

        # Done; return the serialized dictionary.
        return answer

    def _key(self):
        """A tuple key that uniquely describes this field.

        Used to compute this instance's hashcode and evaluate equality.

        Returns:
            Tuple: The contents of this :class:`~google.cloud.bigquery.schema.SchemaField`.
        """
        return (
            self._name,
            self._field_type.upper(),
            self._mode.upper(),
            self._description,
            self._fields,
        )

    def to_standard_sql(self):
        """Return the field as the standard SQL field representation object.

        Returns:
            An instance of :class:`~google.cloud.bigquery_v2.types.StandardSqlField`.
        """
        sql_type = types.StandardSqlDataType()

        if self.mode == "REPEATED":
            sql_type.type_kind = types.StandardSqlDataType.ARRAY
        else:
            sql_type.type_kind = LEGACY_TO_STANDARD_TYPES.get(
                self.field_type, types.StandardSqlDataType.TYPE_KIND_UNSPECIFIED
            )

        if sql_type.type_kind == types.StandardSqlDataType.ARRAY:  # noqa: E721
            array_element_type = LEGACY_TO_STANDARD_TYPES.get(
                self.field_type, types.StandardSqlDataType.TYPE_KIND_UNSPECIFIED
            )
            sql_type.array_element_type.type_kind = array_element_type

            # ARRAY cannot directly contain other arrays, only scalar types and STRUCTs
            # https://cloud.google.com/bigquery/docs/reference/standard-sql/data-types#array-type
            if array_element_type == types.StandardSqlDataType.STRUCT:  # noqa: E721
                sql_type.array_element_type.struct_type.fields.extend(
                    field.to_standard_sql() for field in self.fields
                )

        elif sql_type.type_kind == types.StandardSqlDataType.STRUCT:  # noqa: E721
            sql_type.struct_type.fields.extend(
                field.to_standard_sql() for field in self.fields
            )

        return types.StandardSqlField(name=self.name, type=sql_type)

    def __eq__(self, other):
        if not isinstance(other, SchemaField):
            return NotImplemented
        return self._key() == other._key()

    def __ne__(self, other):
        return not self == other

    def __hash__(self):
        return hash(self._key())

    def __repr__(self):
        return "SchemaField{}".format(self._key())


def _parse_schema_resource(info):
    """Parse a resource fragment into a schema field.

    Args:
        info: (Mapping[str, Dict]): should contain a "fields" key to be parsed

    Returns:
        Optional[Sequence[google.cloud.bigquery.schema.SchemaField`]:
            A list of parsed fields, or ``None`` if no "fields" key found.
    """
    if "fields" not in info:
        return ()

    schema = []
    for r_field in info["fields"]:
        name = r_field["name"]
        field_type = r_field["type"]
        mode = r_field.get("mode", "NULLABLE")
        description = r_field.get("description")
        sub_fields = _parse_schema_resource(r_field)
        schema.append(SchemaField(name, field_type, mode, description, sub_fields))
    return schema


def _build_schema_resource(fields):
    """Generate a resource fragment for a schema.

    Args:
        fields (Sequence[google.cloud.bigquery.schema.SchemaField): schema to be dumped.

    Returns:
        Sequence[Dict]: Mappings describing the schema of the supplied fields.
    """
    return [field.to_api_repr() for field in fields]<|MERGE_RESOLUTION|>--- conflicted
+++ resolved
@@ -53,13 +53,8 @@
         field_type (str): the type of the field. See
             https://cloud.google.com/bigquery/docs/reference/rest/v2/tables#TableFieldSchema.FIELDS.type
 
-<<<<<<< HEAD
         mode (str): the mode of the field.  See
             https://cloud.google.com/bigquery/docs/reference/rest/v2/tables#TableFieldSchema.FIELDS.mode
-=======
-        mode (str): the mode of the field. See
-            https://cloud.google.com/bigquery/docs/reference/rest/v2/tables#schema.fields.mode
->>>>>>> 22c07824
 
         description (Optional[str]): description for the field.
 
