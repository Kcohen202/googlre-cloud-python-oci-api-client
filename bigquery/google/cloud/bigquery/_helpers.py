# Copyright 2015 Google Inc.
#
# Licensed under the Apache License, Version 2.0 (the "License");
# you may not use this file except in compliance with the License.
# You may obtain a copy of the License at
#
#     http://www.apache.org/licenses/LICENSE-2.0
#
# Unless required by applicable law or agreed to in writing, software
# distributed under the License is distributed on an "AS IS" BASIS,
# WITHOUT WARRANTIES OR CONDITIONS OF ANY KIND, either express or implied.
# See the License for the specific language governing permissions and
# limitations under the License.

"""Shared helper functions for BigQuery API classes."""

import base64
import datetime
import operator

import six

from google.cloud._helpers import UTC
from google.cloud._helpers import _date_from_iso8601_date
from google.cloud._helpers import _datetime_from_microseconds
from google.cloud._helpers import _microseconds_from_datetime
from google.cloud._helpers import _RFC3339_NO_FRACTION
from google.cloud._helpers import _time_from_iso8601_time_naive
from google.cloud._helpers import _to_bytes

_RFC3339_MICROS_NO_ZULU = '%Y-%m-%dT%H:%M:%S.%f'


def _not_null(value, field):
    """Check whether 'value' should be coerced to 'field' type."""
    return value is not None or field.mode != 'NULLABLE'


def _int_from_json(value, field):
    """Coerce 'value' to an int, if set or not nullable."""
    if _not_null(value, field):
        return int(value)


def _float_from_json(value, field):
    """Coerce 'value' to a float, if set or not nullable."""
    if _not_null(value, field):
        return float(value)


def _bool_from_json(value, field):
    """Coerce 'value' to a bool, if set or not nullable."""
    if _not_null(value, field):
        return value.lower() in ['t', 'true', '1']


def _string_from_json(value, _):
    """NOOP string -> string coercion"""
    return value


def _bytes_from_json(value, field):
    """Base64-decode value"""
    if _not_null(value, field):
        return base64.standard_b64decode(_to_bytes(value))


def _timestamp_from_json(value, field):
    """Coerce 'value' to a datetime, if set or not nullable."""
    if _not_null(value, field):
        # value will be a float in seconds, to microsecond precision, in UTC.
        return _datetime_from_microseconds(1e6 * float(value))


def _timestamp_query_param_from_json(value, field):
    """Coerce 'value' to a datetime, if set or not nullable.

    Args:
        value (str): The timestamp.
        field (.SchemaField): The field corresponding to the value.

    Returns:
        Optional[datetime.datetime]: The parsed datetime object from
        ``value`` if the ``field`` is not null (otherwise it is
        :data:`None`).
    """
    if _not_null(value, field):
        # Canonical formats for timestamps in BigQuery are flexible. See:
        # g.co/cloud/bigquery/docs/reference/standard-sql/data-types#timestamp-type
        # The separator between the date and time can be 'T' or ' '.
        value = value.replace(' ', 'T', 1)
        # The UTC timezone may be formatted as Z or +00:00.
        value = value.replace('Z', '')
        value = value.replace('+00:00', '')

        if '.' in value:
            # YYYY-MM-DDTHH:MM:SS.ffffff
            return datetime.datetime.strptime(
                value, _RFC3339_MICROS_NO_ZULU).replace(tzinfo=UTC)
        else:
            # YYYY-MM-DDTHH:MM:SS
            return datetime.datetime.strptime(
                value, _RFC3339_NO_FRACTION).replace(tzinfo=UTC)
    else:
        return None


def _datetime_from_json(value, field):
    """Coerce 'value' to a datetime, if set or not nullable.

    Args:
        value (str): The timestamp.
        field (.SchemaField): The field corresponding to the value.

    Returns:
        Optional[datetime.datetime]: The parsed datetime object from
        ``value`` if the ``field`` is not null (otherwise it is
        :data:`None`).
    """
    if _not_null(value, field):
        if '.' in value:
            # YYYY-MM-DDTHH:MM:SS.ffffff
            return datetime.datetime.strptime(value, _RFC3339_MICROS_NO_ZULU)
        else:
            # YYYY-MM-DDTHH:MM:SS
            return datetime.datetime.strptime(value, _RFC3339_NO_FRACTION)
    else:
        return None


def _date_from_json(value, field):
    """Coerce 'value' to a datetime date, if set or not nullable"""
    if _not_null(value, field):
        # value will be a string, in YYYY-MM-DD form.
        return _date_from_iso8601_date(value)


def _time_from_json(value, field):
    """Coerce 'value' to a datetime date, if set or not nullable"""
    if _not_null(value, field):
        # value will be a string, in HH:MM:SS form.
        return _time_from_iso8601_time_naive(value)


def _record_from_json(value, field):
    """Coerce 'value' to a mapping, if set or not nullable."""
    if _not_null(value, field):
        record = {}
        record_iter = zip(field.fields, value['f'])
        for subfield, cell in record_iter:
            converter = _CELLDATA_FROM_JSON[subfield.field_type]
            if subfield.mode == 'REPEATED':
                value = [converter(item['v'], subfield) for item in cell['v']]
            else:
                value = converter(cell['v'], subfield)
            record[subfield.name] = value
        return record


_CELLDATA_FROM_JSON = {
    'INTEGER': _int_from_json,
    'INT64': _int_from_json,
    'FLOAT': _float_from_json,
    'FLOAT64': _float_from_json,
    'BOOLEAN': _bool_from_json,
    'BOOL': _bool_from_json,
    'STRING': _string_from_json,
    'BYTES': _bytes_from_json,
    'TIMESTAMP': _timestamp_from_json,
    'DATETIME': _datetime_from_json,
    'DATE': _date_from_json,
    'TIME': _time_from_json,
    'RECORD': _record_from_json,
}

_QUERY_PARAMS_FROM_JSON = dict(_CELLDATA_FROM_JSON)
_QUERY_PARAMS_FROM_JSON['TIMESTAMP'] = _timestamp_query_param_from_json


class Row(object):
    """A BigQuery row.

    Values can be accessed by position (index), by key like a dict,
    or as properties.

    :type values: tuple
    :param values:  the row values

    :type field_to_index: dict
    :param field_to_index:  a mapping from schema field names to indexes
    """

    # Choose unusual field names to try to avoid conflict with schema fields.
    __slots__ = ('_xxx_values', '_xxx_field_to_index')

    def __init__(self, values, field_to_index):
        self._xxx_values = values
        self._xxx_field_to_index = field_to_index

    def values(self):
        return self._xxx_values

    def __getattr__(self, name):
        i = self._xxx_field_to_index.get(name)
        if i is None:
            raise AttributeError('no row field "%s"' % name)
        return self._xxx_values[i]

    def __len__(self):
        return len(self._xxx_values)

    def __getitem__(self, key):
        if isinstance(key, six.string_types):
            i = self._xxx_field_to_index.get(key)
            if i is None:
                raise KeyError('no row field "%s"' % key)
            key = i
        return self._xxx_values[key]

    def __eq__(self, other):
        if not isinstance(other, Row):
            return NotImplemented
        return(
            self._xxx_values == other._xxx_values and
            self._xxx_field_to_index == other._xxx_field_to_index)

    def __ne__(self, other):
        return not self == other

    def __repr__(self):
        # sort field dict by value, for determinism
        items = sorted(self._xxx_field_to_index.items(),
                       key=operator.itemgetter(1))
        f2i = '{' + ', '.join('%r: %d' % i for i in items) + '}'
        return 'Row({}, {})'.format(self._xxx_values, f2i)


def _field_to_index_mapping(schema):
    """Create a mapping from schema field name to index of field."""
    return {f.name: i for i, f in enumerate(schema)}


def _row_tuple_from_json(row, schema):
    """Convert JSON row data to row with appropriate types.

    Note:  ``row['f']`` and ``schema`` are presumed to be of the same length.

    :type row: dict
    :param row: A JSON response row to be converted.

    :type schema: tuple
    :param schema: A tuple of
                   :class:`~google.cloud.bigquery.schema.SchemaField`.

    :rtype: tuple
    :returns: A tuple of data converted to native types.
    """
    row_data = []
    for field, cell in zip(schema, row['f']):
        converter = _CELLDATA_FROM_JSON[field.field_type]
        if field.mode == 'REPEATED':
            row_data.append([converter(item['v'], field)
                             for item in cell['v']])
        else:
            row_data.append(converter(cell['v'], field))

    return tuple(row_data)


def _rows_from_json(values, schema):
    """Convert JSON row data to rows with appropriate types."""
    field_to_index = _field_to_index_mapping(schema)
    return [Row(_row_tuple_from_json(r, schema), field_to_index)
            for r in values]


def _int_to_json(value):
    """Coerce 'value' to an JSON-compatible representation."""
    if isinstance(value, int):
        value = str(value)
    return value


def _float_to_json(value):
    """Coerce 'value' to an JSON-compatible representation."""
    return value


def _bool_to_json(value):
    """Coerce 'value' to an JSON-compatible representation."""
    if isinstance(value, bool):
        value = 'true' if value else 'false'
    return value


def _bytes_to_json(value):
    """Coerce 'value' to an JSON-compatible representation."""
    if isinstance(value, bytes):
        value = base64.standard_b64encode(value).decode('ascii')
    return value


def _timestamp_to_json_parameter(value):
    """Coerce 'value' to an JSON-compatible representation.

    This version returns the string representation used in query parameters.
    """
    if isinstance(value, datetime.datetime):
        if value.tzinfo not in (None, UTC):
            # Convert to UTC and remove the time zone info.
            value = value.replace(tzinfo=None) - value.utcoffset()
        value = '%s %s+00:00' % (
            value.date().isoformat(), value.time().isoformat())
    return value


def _timestamp_to_json_row(value):
    """Coerce 'value' to an JSON-compatible representation.

    This version returns floating-point seconds value used in row data.
    """
    if isinstance(value, datetime.datetime):
        value = _microseconds_from_datetime(value) * 1e-6
    return value


def _datetime_to_json(value):
    """Coerce 'value' to an JSON-compatible representation."""
    if isinstance(value, datetime.datetime):
        value = value.strftime(_RFC3339_MICROS_NO_ZULU)
    return value


def _date_to_json(value):
    """Coerce 'value' to an JSON-compatible representation."""
    if isinstance(value, datetime.date):
        value = value.isoformat()
    return value


def _time_to_json(value):
    """Coerce 'value' to an JSON-compatible representation."""
    if isinstance(value, datetime.time):
        value = value.isoformat()
    return value


# Converters used for scalar values marshalled as row data.
_SCALAR_VALUE_TO_JSON_ROW = {
    'INTEGER': _int_to_json,
    'INT64': _int_to_json,
    'FLOAT': _float_to_json,
    'FLOAT64': _float_to_json,
    'BOOLEAN': _bool_to_json,
    'BOOL': _bool_to_json,
    'BYTES': _bytes_to_json,
    'TIMESTAMP': _timestamp_to_json_row,
    'DATETIME': _datetime_to_json,
    'DATE': _date_to_json,
    'TIME': _time_to_json,
}


# Converters used for scalar values marshalled as query parameters.
_SCALAR_VALUE_TO_JSON_PARAM = _SCALAR_VALUE_TO_JSON_ROW.copy()
_SCALAR_VALUE_TO_JSON_PARAM['TIMESTAMP'] = _timestamp_to_json_parameter


class _ApiResourceProperty(object):
    """Base property implementation.

    Values will be stored on a `_properties` helper attribute of the
    property's job instance.

    :type name: str
    :param name:  name of the property

    :type resource_name: str
    :param resource_name:  name of the property in the resource dictionary
    """

    def __init__(self, name, resource_name):
        self.name = name
        self.resource_name = resource_name

    def __get__(self, instance, owner):
        """Descriptor protocol:  accessor"""
        if instance is None:
            return self
        return instance._properties.get(self.resource_name)

    def _validate(self, value):
        """Subclasses override to impose validation policy."""
        pass

    def __set__(self, instance, value):
        """Descriptor protocol:  mutator"""
        self._validate(value)
        instance._properties[self.resource_name] = value

    def __delete__(self, instance):
        """Descriptor protocol:  deleter"""
        del instance._properties[self.resource_name]


class _TypedApiResourceProperty(_ApiResourceProperty):
    """Property implementation:  validates based on value type.

    :type name: str
    :param name:  name of the property

    :type resource_name: str
    :param resource_name:  name of the property in the resource dictionary

    :type property_type: type or sequence of types
    :param property_type: type to be validated
    """
    def __init__(self, name, resource_name, property_type):
        super(_TypedApiResourceProperty, self).__init__(
            name, resource_name)
        self.property_type = property_type

    def _validate(self, value):
        """Ensure that 'value' is of the appropriate type.

        :raises: ValueError on a type mismatch.
        """
        if value is None:
            return
        if not isinstance(value, self.property_type):
            raise ValueError('Required type: %s' % (self.property_type,))


class _ListApiResourceProperty(_ApiResourceProperty):
    """Property implementation:  validates based on value type.

    :type name: str
    :param name:  name of the property

    :type resource_name: str
    :param resource_name:  name of the property in the resource dictionary

    :type property_type: type or sequence of types
    :param property_type: type to be validated
    """
    def __init__(self, name, resource_name, property_type):
        super(_ListApiResourceProperty, self).__init__(
            name, resource_name)
        self.property_type = property_type

    def __get__(self, instance, owner):
        """Descriptor protocol:  accessor"""
        if instance is None:
            return self
        return instance._properties.get(self.resource_name, [])

    def _validate(self, value):
        """Ensure that 'value' is of the appropriate type.

        :raises: ValueError on a type mismatch.
        """
        if value is None:
            raise ValueError((
                'Required type: list of {}. '
                'To unset, use del or set to empty list').format(
                    self.property_type,))
        if not all(isinstance(item, self.property_type) for item in value):
            raise ValueError(
                'Required type: list of %s' % (self.property_type,))


class _EnumApiResourceProperty(_ApiResourceProperty):
    """Pseudo-enumeration class.

    :type name: str
    :param name:  name of the property.

    :type resource_name: str
    :param resource_name:  name of the property in the resource dictionary
    """


<<<<<<< HEAD
class UDFResource(object):
    """Describe a single user-defined function (UDF) resource.

    :type udf_type: str
    :param udf_type: the type of the resource ('inlineCode' or 'resourceUri')

    :type value: str
    :param value: the inline code or resource URI.

    See
    https://cloud.google.com/bigquery/user-defined-functions#api
    """
    def __init__(self, udf_type, value):
        self.udf_type = udf_type
        self.value = value

    def __eq__(self, other):
        if not isinstance(other, UDFResource):
            return NotImplemented
        return(
            self.udf_type == other.udf_type and
            self.value == other.value)

    def __ne__(self, other):
        return not self == other


class AbstractQueryParameter(object):
    """Base class for named / positional query parameters.
    """
    @classmethod
    def from_api_repr(cls, resource):
        """Factory: construct parameter from JSON resource.

        :type resource: dict
        :param resource: JSON mapping of parameter

        :rtype: :class:`ScalarQueryParameter`
        """
        raise NotImplementedError

    def to_api_repr(self):
        """Construct JSON API representation for the parameter.

        :rtype: dict
        """
        raise NotImplementedError


class ScalarQueryParameter(AbstractQueryParameter):
    """Named / positional query parameters for scalar values.

    :type name: str or None
    :param name: Parameter name, used via ``@foo`` syntax.  If None, the
                 parameter can only be addressed via position (``?``).

    :type type_: str
    :param type_: name of parameter type.  One of 'STRING', 'INT64',
                  'FLOAT64', 'BOOL', 'TIMESTAMP', 'DATETIME', or 'DATE'.

    :type value: str, int, float, bool, :class:`datetime.datetime`, or
                 :class:`datetime.date`.
    :param value: the scalar parameter value.
    """
    def __init__(self, name, type_, value):
        self.name = name
        self.type_ = type_
        self.value = value

    @classmethod
    def positional(cls, type_, value):
        """Factory for positional paramater.

        :type type_: str
        :param type_:
            name of parameter type.  One of 'STRING', 'INT64',
            'FLOAT64', 'BOOL', 'TIMESTAMP', 'DATETIME', or 'DATE'.

        :type value: str, int, float, bool, :class:`datetime.datetime`, or
                     :class:`datetime.date`.
        :param value: the scalar parameter value.

        :rtype: :class:`ScalarQueryParameter`
        :returns: instance without name
        """
        return cls(None, type_, value)

    @classmethod
    def from_api_repr(cls, resource):
        """Factory: construct parameter from JSON resource.

        :type resource: dict
        :param resource: JSON mapping of parameter

        :rtype: :class:`ScalarQueryParameter`
        :returns: instance
        """
        name = resource.get('name')
        type_ = resource['parameterType']['type']
        value = resource['parameterValue']['value']
        converted = _QUERY_PARAMS_FROM_JSON[type_](value, None)
        return cls(name, type_, converted)

    def to_api_repr(self):
        """Construct JSON API representation for the parameter.

        :rtype: dict
        :returns: JSON mapping
        """
        value = self.value
        converter = _SCALAR_VALUE_TO_JSON_PARAM.get(self.type_)
        if converter is not None:
            value = converter(value)
        resource = {
            'parameterType': {
                'type': self.type_,
            },
            'parameterValue': {
                'value': value,
            },
        }
        if self.name is not None:
            resource['name'] = self.name
        return resource

    def _key(self):
        """A tuple key that uniquely describes this field.

        Used to compute this instance's hashcode and evaluate equality.

        Returns:
            tuple: The contents of this :class:`ScalarQueryParameter`.
        """
        return (
            self.name,
            self.type_.upper(),
            self.value,
        )

    def __eq__(self, other):
        if not isinstance(other, ScalarQueryParameter):
            return NotImplemented
        return self._key() == other._key()

    def __ne__(self, other):
        return not self == other

    def __repr__(self):
        return 'ScalarQueryParameter{}'.format(self._key())


class ArrayQueryParameter(AbstractQueryParameter):
    """Named / positional query parameters for array values.

    :type name: str or None
    :param name: Parameter name, used via ``@foo`` syntax.  If None, the
                 parameter can only be addressed via position (``?``).

    :type array_type: str
    :param array_type:
        name of type of array elements.  One of `'STRING'`, `'INT64'`,
        `'FLOAT64'`, `'BOOL'`, `'TIMESTAMP'`, or `'DATE'`.

    :type values: list of appropriate scalar type.
    :param values: the parameter array values.
    """
    def __init__(self, name, array_type, values):
        self.name = name
        self.array_type = array_type
        self.values = values

    @classmethod
    def positional(cls, array_type, values):
        """Factory for positional parameters.

        :type array_type: str
        :param array_type:
            name of type of array elements.  One of `'STRING'`, `'INT64'`,
            `'FLOAT64'`, `'BOOL'`, `'TIMESTAMP'`, or `'DATE'`.

        :type values: list of appropriate scalar type
        :param values: the parameter array values.

        :rtype: :class:`ArrayQueryParameter`
        :returns: instance without name
        """
        return cls(None, array_type, values)

    @classmethod
    def _from_api_repr_struct(cls, resource):
        name = resource.get('name')
        converted = []
        # We need to flatten the array to use the StructQueryParameter
        # parse code.
        resource_template = {
            # The arrayType includes all the types of the fields of the STRUCT
            'parameterType': resource['parameterType']['arrayType']
        }
        for array_value in resource['parameterValue']['arrayValues']:
            struct_resource = copy.deepcopy(resource_template)
            struct_resource['parameterValue'] = array_value
            struct_value = StructQueryParameter.from_api_repr(struct_resource)
            converted.append(struct_value)
        return cls(name, 'STRUCT', converted)

    @classmethod
    def _from_api_repr_scalar(cls, resource):
        name = resource.get('name')
        array_type = resource['parameterType']['arrayType']['type']
        values = [
            value['value']
            for value
            in resource['parameterValue']['arrayValues']]
        converted = [
            _QUERY_PARAMS_FROM_JSON[array_type](value, None)
            for value in values
        ]
        return cls(name, array_type, converted)

    @classmethod
    def from_api_repr(cls, resource):
        """Factory: construct parameter from JSON resource.

        :type resource: dict
        :param resource: JSON mapping of parameter

        :rtype: :class:`ArrayQueryParameter`
        :returns: instance
        """
        array_type = resource['parameterType']['arrayType']['type']
        if array_type == 'STRUCT':
            return cls._from_api_repr_struct(resource)
        return cls._from_api_repr_scalar(resource)

    def to_api_repr(self):
        """Construct JSON API representation for the parameter.

        :rtype: dict
        :returns: JSON mapping
        """
        values = self.values
        if self.array_type == 'RECORD' or self.array_type == 'STRUCT':
            reprs = [value.to_api_repr() for value in values]
            a_type = reprs[0]['parameterType']
            a_values = [repr_['parameterValue'] for repr_ in reprs]
        else:
            a_type = {'type': self.array_type}
            converter = _SCALAR_VALUE_TO_JSON_PARAM.get(self.array_type)
            if converter is not None:
                values = [converter(value) for value in values]
            a_values = [{'value': value} for value in values]
        resource = {
            'parameterType': {
                'type': 'ARRAY',
                'arrayType': a_type,
            },
            'parameterValue': {
                'arrayValues': a_values,
            },
        }
        if self.name is not None:
            resource['name'] = self.name
        return resource

    def _key(self):
        """A tuple key that uniquely describes this field.

        Used to compute this instance's hashcode and evaluate equality.

        Returns:
            tuple: The contents of this :class:`ArrayQueryParameter`.
        """
        return (
            self.name,
            self.array_type.upper(),
            self.values,
        )

    def __eq__(self, other):
        if not isinstance(other, ArrayQueryParameter):
            return NotImplemented
        return self._key() == other._key()

    def __ne__(self, other):
        return not self == other

    def __repr__(self):
        return 'ArrayQueryParameter{}'.format(self._key())


class StructQueryParameter(AbstractQueryParameter):
    """Named / positional query parameters for struct values.

    :type name: str or None
    :param name: Parameter name, used via ``@foo`` syntax.  If None, the
                 parameter can only be addressed via position (``?``).

    :type sub_params: tuple of :class:`ScalarQueryParameter`
    :param sub_params: the sub-parameters for the struct
    """
    def __init__(self, name, *sub_params):
        self.name = name
        types = self.struct_types = OrderedDict()
        values = self.struct_values = {}
        for sub in sub_params:
            if isinstance(sub, self.__class__):
                types[sub.name] = 'STRUCT'
                values[sub.name] = sub
            elif isinstance(sub, ArrayQueryParameter):
                types[sub.name] = 'ARRAY'
                values[sub.name] = sub
            else:
                types[sub.name] = sub.type_
                values[sub.name] = sub.value

    @classmethod
    def positional(cls, *sub_params):
        """Factory for positional parameters.

        :type sub_params: tuple of :class:`ScalarQueryParameter`
        :param sub_params: the sub-parameters for the struct

        :rtype: :class:`StructQueryParameter`
        :returns: instance without name
        """
        return cls(None, *sub_params)

    @classmethod
    def from_api_repr(cls, resource):
        """Factory: construct parameter from JSON resource.

        :type resource: dict
        :param resource: JSON mapping of parameter

        :rtype: :class:`StructQueryParameter`
        :returns: instance
        """
        name = resource.get('name')
        instance = cls(name)
        type_resources = {}
        types = instance.struct_types
        for item in resource['parameterType']['structTypes']:
            types[item['name']] = item['type']['type']
            type_resources[item['name']] = item['type']
        struct_values = resource['parameterValue']['structValues']
        for key, value in struct_values.items():
            type_ = types[key]
            converted = None
            if type_ == 'STRUCT':
                struct_resource = {
                    'name': key,
                    'parameterType': type_resources[key],
                    'parameterValue': value,
                }
                converted = StructQueryParameter.from_api_repr(struct_resource)
            elif type_ == 'ARRAY':
                struct_resource = {
                    'name': key,
                    'parameterType': type_resources[key],
                    'parameterValue': value,
                }
                converted = ArrayQueryParameter.from_api_repr(struct_resource)
            else:
                value = value['value']
                converted = _QUERY_PARAMS_FROM_JSON[type_](value, None)
            instance.struct_values[key] = converted
        return instance

    def to_api_repr(self):
        """Construct JSON API representation for the parameter.

        :rtype: dict
        :returns: JSON mapping
        """
        s_types = {}
        values = {}
        for name, value in self.struct_values.items():
            type_ = self.struct_types[name]
            if type_ in ('STRUCT', 'ARRAY'):
                repr_ = value.to_api_repr()
                s_types[name] = {'name': name, 'type': repr_['parameterType']}
                values[name] = repr_['parameterValue']
            else:
                s_types[name] = {'name': name, 'type': {'type': type_}}
                converter = _SCALAR_VALUE_TO_JSON_PARAM.get(type_)
                if converter is not None:
                    value = converter(value)
                values[name] = {'value': value}

        resource = {
            'parameterType': {
                'type': 'STRUCT',
                'structTypes': [s_types[key] for key in self.struct_types],
            },
            'parameterValue': {
                'structValues': values,
            },
        }
        if self.name is not None:
            resource['name'] = self.name
        return resource

    def _key(self):
        """A tuple key that uniquely describes this field.

        Used to compute this instance's hashcode and evaluate equality.

        Returns:
            tuple: The contents of this :class:`ArrayQueryParameter`.
        """
        return (
            self.name,
            self.struct_types,
            self.struct_values,
        )

    def __eq__(self, other):
        if not isinstance(other, StructQueryParameter):
            return NotImplemented
        return self._key() == other._key()

    def __ne__(self, other):
        return not self == other

    def __repr__(self):
        return 'StructQueryParameter{}'.format(self._key())


def _query_param_from_api_repr(resource):
    """Helper:  construct concrete query parameter from JSON resource."""
    qp_type = resource['parameterType']
    if 'arrayType' in qp_type:
        klass = ArrayQueryParameter
    elif 'structTypes' in qp_type:
        klass = StructQueryParameter
    else:
        klass = ScalarQueryParameter
    return klass.from_api_repr(resource)
=======
class _ConfigurationProperty(object):
    """Base property implementation.

    Values will be stored on a `_configuration` helper attribute of the
    property's job instance.

    :type name: str
    :param name:  name of the property
    """

    def __init__(self, name):
        self.name = name
        self._backing_name = '_%s' % (self.name,)

    def __get__(self, instance, owner):
        """Descriptor protocal:  accesstor"""
        if instance is None:
            return self
        return getattr(instance._configuration, self._backing_name)

    def _validate(self, value):
        """Subclasses override to impose validation policy."""
        pass

    def __set__(self, instance, value):
        """Descriptor protocal:  mutator"""
        self._validate(value)
        setattr(instance._configuration, self._backing_name, value)

    def __delete__(self, instance):
        """Descriptor protocal:  deleter"""
        delattr(instance._configuration, self._backing_name)


class _TypedProperty(_ConfigurationProperty):
    """Property implementation:  validates based on value type.

    :type name: str
    :param name:  name of the property

    :type property_type: type or sequence of types
    :param property_type: type to be validated
    """
    def __init__(self, name, property_type):
        super(_TypedProperty, self).__init__(name)
        self.property_type = property_type

    def _validate(self, value):
        """Ensure that 'value' is of the appropriate type.

        :raises: ValueError on a type mismatch.
        """
        if value is None:
            return
        if not isinstance(value, self.property_type):
            raise ValueError('Required type: %s' % (self.property_type,))


class _EnumProperty(_ConfigurationProperty):
    """Pseudo-enumeration class.

    :type name: str
    :param name:  name of the property.
    """
>>>>>>> ce8deaee


def _item_to_row(iterator, resource):
    """Convert a JSON row to the native object.

    .. note::

        This assumes that the ``schema`` attribute has been
        added to the iterator after being created, which
        should be done by the caller.

    :type iterator: :class:`~google.api.core.page_iterator.Iterator`
    :param iterator: The iterator that is currently in use.

    :type resource: dict
    :param resource: An item to be converted to a row.

    :rtype: :class:`Row`
    :returns: The next row in the page.
    """
    return Row(_row_tuple_from_json(resource, iterator.schema),
               iterator._field_to_index)


# pylint: disable=unused-argument
def _rows_page_start(iterator, page, response):
    """Grab total rows when :class:`~google.cloud.iterator.Page` starts.

    :type iterator: :class:`~google.api.core.page_iterator.Iterator`
    :param iterator: The iterator that is currently in use.

    :type page: :class:`~google.cloud.iterator.Page`
    :param page: The page that was just created.

    :type response: dict
    :param response: The JSON API response for a page of rows in a table.
    """
    total_rows = response.get('totalRows')
    if total_rows is not None:
        total_rows = int(total_rows)
    iterator.total_rows = total_rows
# pylint: enable=unused-argument<|MERGE_RESOLUTION|>--- conflicted
+++ resolved
@@ -480,513 +480,6 @@
     """
 
 
-<<<<<<< HEAD
-class UDFResource(object):
-    """Describe a single user-defined function (UDF) resource.
-
-    :type udf_type: str
-    :param udf_type: the type of the resource ('inlineCode' or 'resourceUri')
-
-    :type value: str
-    :param value: the inline code or resource URI.
-
-    See
-    https://cloud.google.com/bigquery/user-defined-functions#api
-    """
-    def __init__(self, udf_type, value):
-        self.udf_type = udf_type
-        self.value = value
-
-    def __eq__(self, other):
-        if not isinstance(other, UDFResource):
-            return NotImplemented
-        return(
-            self.udf_type == other.udf_type and
-            self.value == other.value)
-
-    def __ne__(self, other):
-        return not self == other
-
-
-class AbstractQueryParameter(object):
-    """Base class for named / positional query parameters.
-    """
-    @classmethod
-    def from_api_repr(cls, resource):
-        """Factory: construct parameter from JSON resource.
-
-        :type resource: dict
-        :param resource: JSON mapping of parameter
-
-        :rtype: :class:`ScalarQueryParameter`
-        """
-        raise NotImplementedError
-
-    def to_api_repr(self):
-        """Construct JSON API representation for the parameter.
-
-        :rtype: dict
-        """
-        raise NotImplementedError
-
-
-class ScalarQueryParameter(AbstractQueryParameter):
-    """Named / positional query parameters for scalar values.
-
-    :type name: str or None
-    :param name: Parameter name, used via ``@foo`` syntax.  If None, the
-                 parameter can only be addressed via position (``?``).
-
-    :type type_: str
-    :param type_: name of parameter type.  One of 'STRING', 'INT64',
-                  'FLOAT64', 'BOOL', 'TIMESTAMP', 'DATETIME', or 'DATE'.
-
-    :type value: str, int, float, bool, :class:`datetime.datetime`, or
-                 :class:`datetime.date`.
-    :param value: the scalar parameter value.
-    """
-    def __init__(self, name, type_, value):
-        self.name = name
-        self.type_ = type_
-        self.value = value
-
-    @classmethod
-    def positional(cls, type_, value):
-        """Factory for positional paramater.
-
-        :type type_: str
-        :param type_:
-            name of parameter type.  One of 'STRING', 'INT64',
-            'FLOAT64', 'BOOL', 'TIMESTAMP', 'DATETIME', or 'DATE'.
-
-        :type value: str, int, float, bool, :class:`datetime.datetime`, or
-                     :class:`datetime.date`.
-        :param value: the scalar parameter value.
-
-        :rtype: :class:`ScalarQueryParameter`
-        :returns: instance without name
-        """
-        return cls(None, type_, value)
-
-    @classmethod
-    def from_api_repr(cls, resource):
-        """Factory: construct parameter from JSON resource.
-
-        :type resource: dict
-        :param resource: JSON mapping of parameter
-
-        :rtype: :class:`ScalarQueryParameter`
-        :returns: instance
-        """
-        name = resource.get('name')
-        type_ = resource['parameterType']['type']
-        value = resource['parameterValue']['value']
-        converted = _QUERY_PARAMS_FROM_JSON[type_](value, None)
-        return cls(name, type_, converted)
-
-    def to_api_repr(self):
-        """Construct JSON API representation for the parameter.
-
-        :rtype: dict
-        :returns: JSON mapping
-        """
-        value = self.value
-        converter = _SCALAR_VALUE_TO_JSON_PARAM.get(self.type_)
-        if converter is not None:
-            value = converter(value)
-        resource = {
-            'parameterType': {
-                'type': self.type_,
-            },
-            'parameterValue': {
-                'value': value,
-            },
-        }
-        if self.name is not None:
-            resource['name'] = self.name
-        return resource
-
-    def _key(self):
-        """A tuple key that uniquely describes this field.
-
-        Used to compute this instance's hashcode and evaluate equality.
-
-        Returns:
-            tuple: The contents of this :class:`ScalarQueryParameter`.
-        """
-        return (
-            self.name,
-            self.type_.upper(),
-            self.value,
-        )
-
-    def __eq__(self, other):
-        if not isinstance(other, ScalarQueryParameter):
-            return NotImplemented
-        return self._key() == other._key()
-
-    def __ne__(self, other):
-        return not self == other
-
-    def __repr__(self):
-        return 'ScalarQueryParameter{}'.format(self._key())
-
-
-class ArrayQueryParameter(AbstractQueryParameter):
-    """Named / positional query parameters for array values.
-
-    :type name: str or None
-    :param name: Parameter name, used via ``@foo`` syntax.  If None, the
-                 parameter can only be addressed via position (``?``).
-
-    :type array_type: str
-    :param array_type:
-        name of type of array elements.  One of `'STRING'`, `'INT64'`,
-        `'FLOAT64'`, `'BOOL'`, `'TIMESTAMP'`, or `'DATE'`.
-
-    :type values: list of appropriate scalar type.
-    :param values: the parameter array values.
-    """
-    def __init__(self, name, array_type, values):
-        self.name = name
-        self.array_type = array_type
-        self.values = values
-
-    @classmethod
-    def positional(cls, array_type, values):
-        """Factory for positional parameters.
-
-        :type array_type: str
-        :param array_type:
-            name of type of array elements.  One of `'STRING'`, `'INT64'`,
-            `'FLOAT64'`, `'BOOL'`, `'TIMESTAMP'`, or `'DATE'`.
-
-        :type values: list of appropriate scalar type
-        :param values: the parameter array values.
-
-        :rtype: :class:`ArrayQueryParameter`
-        :returns: instance without name
-        """
-        return cls(None, array_type, values)
-
-    @classmethod
-    def _from_api_repr_struct(cls, resource):
-        name = resource.get('name')
-        converted = []
-        # We need to flatten the array to use the StructQueryParameter
-        # parse code.
-        resource_template = {
-            # The arrayType includes all the types of the fields of the STRUCT
-            'parameterType': resource['parameterType']['arrayType']
-        }
-        for array_value in resource['parameterValue']['arrayValues']:
-            struct_resource = copy.deepcopy(resource_template)
-            struct_resource['parameterValue'] = array_value
-            struct_value = StructQueryParameter.from_api_repr(struct_resource)
-            converted.append(struct_value)
-        return cls(name, 'STRUCT', converted)
-
-    @classmethod
-    def _from_api_repr_scalar(cls, resource):
-        name = resource.get('name')
-        array_type = resource['parameterType']['arrayType']['type']
-        values = [
-            value['value']
-            for value
-            in resource['parameterValue']['arrayValues']]
-        converted = [
-            _QUERY_PARAMS_FROM_JSON[array_type](value, None)
-            for value in values
-        ]
-        return cls(name, array_type, converted)
-
-    @classmethod
-    def from_api_repr(cls, resource):
-        """Factory: construct parameter from JSON resource.
-
-        :type resource: dict
-        :param resource: JSON mapping of parameter
-
-        :rtype: :class:`ArrayQueryParameter`
-        :returns: instance
-        """
-        array_type = resource['parameterType']['arrayType']['type']
-        if array_type == 'STRUCT':
-            return cls._from_api_repr_struct(resource)
-        return cls._from_api_repr_scalar(resource)
-
-    def to_api_repr(self):
-        """Construct JSON API representation for the parameter.
-
-        :rtype: dict
-        :returns: JSON mapping
-        """
-        values = self.values
-        if self.array_type == 'RECORD' or self.array_type == 'STRUCT':
-            reprs = [value.to_api_repr() for value in values]
-            a_type = reprs[0]['parameterType']
-            a_values = [repr_['parameterValue'] for repr_ in reprs]
-        else:
-            a_type = {'type': self.array_type}
-            converter = _SCALAR_VALUE_TO_JSON_PARAM.get(self.array_type)
-            if converter is not None:
-                values = [converter(value) for value in values]
-            a_values = [{'value': value} for value in values]
-        resource = {
-            'parameterType': {
-                'type': 'ARRAY',
-                'arrayType': a_type,
-            },
-            'parameterValue': {
-                'arrayValues': a_values,
-            },
-        }
-        if self.name is not None:
-            resource['name'] = self.name
-        return resource
-
-    def _key(self):
-        """A tuple key that uniquely describes this field.
-
-        Used to compute this instance's hashcode and evaluate equality.
-
-        Returns:
-            tuple: The contents of this :class:`ArrayQueryParameter`.
-        """
-        return (
-            self.name,
-            self.array_type.upper(),
-            self.values,
-        )
-
-    def __eq__(self, other):
-        if not isinstance(other, ArrayQueryParameter):
-            return NotImplemented
-        return self._key() == other._key()
-
-    def __ne__(self, other):
-        return not self == other
-
-    def __repr__(self):
-        return 'ArrayQueryParameter{}'.format(self._key())
-
-
-class StructQueryParameter(AbstractQueryParameter):
-    """Named / positional query parameters for struct values.
-
-    :type name: str or None
-    :param name: Parameter name, used via ``@foo`` syntax.  If None, the
-                 parameter can only be addressed via position (``?``).
-
-    :type sub_params: tuple of :class:`ScalarQueryParameter`
-    :param sub_params: the sub-parameters for the struct
-    """
-    def __init__(self, name, *sub_params):
-        self.name = name
-        types = self.struct_types = OrderedDict()
-        values = self.struct_values = {}
-        for sub in sub_params:
-            if isinstance(sub, self.__class__):
-                types[sub.name] = 'STRUCT'
-                values[sub.name] = sub
-            elif isinstance(sub, ArrayQueryParameter):
-                types[sub.name] = 'ARRAY'
-                values[sub.name] = sub
-            else:
-                types[sub.name] = sub.type_
-                values[sub.name] = sub.value
-
-    @classmethod
-    def positional(cls, *sub_params):
-        """Factory for positional parameters.
-
-        :type sub_params: tuple of :class:`ScalarQueryParameter`
-        :param sub_params: the sub-parameters for the struct
-
-        :rtype: :class:`StructQueryParameter`
-        :returns: instance without name
-        """
-        return cls(None, *sub_params)
-
-    @classmethod
-    def from_api_repr(cls, resource):
-        """Factory: construct parameter from JSON resource.
-
-        :type resource: dict
-        :param resource: JSON mapping of parameter
-
-        :rtype: :class:`StructQueryParameter`
-        :returns: instance
-        """
-        name = resource.get('name')
-        instance = cls(name)
-        type_resources = {}
-        types = instance.struct_types
-        for item in resource['parameterType']['structTypes']:
-            types[item['name']] = item['type']['type']
-            type_resources[item['name']] = item['type']
-        struct_values = resource['parameterValue']['structValues']
-        for key, value in struct_values.items():
-            type_ = types[key]
-            converted = None
-            if type_ == 'STRUCT':
-                struct_resource = {
-                    'name': key,
-                    'parameterType': type_resources[key],
-                    'parameterValue': value,
-                }
-                converted = StructQueryParameter.from_api_repr(struct_resource)
-            elif type_ == 'ARRAY':
-                struct_resource = {
-                    'name': key,
-                    'parameterType': type_resources[key],
-                    'parameterValue': value,
-                }
-                converted = ArrayQueryParameter.from_api_repr(struct_resource)
-            else:
-                value = value['value']
-                converted = _QUERY_PARAMS_FROM_JSON[type_](value, None)
-            instance.struct_values[key] = converted
-        return instance
-
-    def to_api_repr(self):
-        """Construct JSON API representation for the parameter.
-
-        :rtype: dict
-        :returns: JSON mapping
-        """
-        s_types = {}
-        values = {}
-        for name, value in self.struct_values.items():
-            type_ = self.struct_types[name]
-            if type_ in ('STRUCT', 'ARRAY'):
-                repr_ = value.to_api_repr()
-                s_types[name] = {'name': name, 'type': repr_['parameterType']}
-                values[name] = repr_['parameterValue']
-            else:
-                s_types[name] = {'name': name, 'type': {'type': type_}}
-                converter = _SCALAR_VALUE_TO_JSON_PARAM.get(type_)
-                if converter is not None:
-                    value = converter(value)
-                values[name] = {'value': value}
-
-        resource = {
-            'parameterType': {
-                'type': 'STRUCT',
-                'structTypes': [s_types[key] for key in self.struct_types],
-            },
-            'parameterValue': {
-                'structValues': values,
-            },
-        }
-        if self.name is not None:
-            resource['name'] = self.name
-        return resource
-
-    def _key(self):
-        """A tuple key that uniquely describes this field.
-
-        Used to compute this instance's hashcode and evaluate equality.
-
-        Returns:
-            tuple: The contents of this :class:`ArrayQueryParameter`.
-        """
-        return (
-            self.name,
-            self.struct_types,
-            self.struct_values,
-        )
-
-    def __eq__(self, other):
-        if not isinstance(other, StructQueryParameter):
-            return NotImplemented
-        return self._key() == other._key()
-
-    def __ne__(self, other):
-        return not self == other
-
-    def __repr__(self):
-        return 'StructQueryParameter{}'.format(self._key())
-
-
-def _query_param_from_api_repr(resource):
-    """Helper:  construct concrete query parameter from JSON resource."""
-    qp_type = resource['parameterType']
-    if 'arrayType' in qp_type:
-        klass = ArrayQueryParameter
-    elif 'structTypes' in qp_type:
-        klass = StructQueryParameter
-    else:
-        klass = ScalarQueryParameter
-    return klass.from_api_repr(resource)
-=======
-class _ConfigurationProperty(object):
-    """Base property implementation.
-
-    Values will be stored on a `_configuration` helper attribute of the
-    property's job instance.
-
-    :type name: str
-    :param name:  name of the property
-    """
-
-    def __init__(self, name):
-        self.name = name
-        self._backing_name = '_%s' % (self.name,)
-
-    def __get__(self, instance, owner):
-        """Descriptor protocal:  accesstor"""
-        if instance is None:
-            return self
-        return getattr(instance._configuration, self._backing_name)
-
-    def _validate(self, value):
-        """Subclasses override to impose validation policy."""
-        pass
-
-    def __set__(self, instance, value):
-        """Descriptor protocal:  mutator"""
-        self._validate(value)
-        setattr(instance._configuration, self._backing_name, value)
-
-    def __delete__(self, instance):
-        """Descriptor protocal:  deleter"""
-        delattr(instance._configuration, self._backing_name)
-
-
-class _TypedProperty(_ConfigurationProperty):
-    """Property implementation:  validates based on value type.
-
-    :type name: str
-    :param name:  name of the property
-
-    :type property_type: type or sequence of types
-    :param property_type: type to be validated
-    """
-    def __init__(self, name, property_type):
-        super(_TypedProperty, self).__init__(name)
-        self.property_type = property_type
-
-    def _validate(self, value):
-        """Ensure that 'value' is of the appropriate type.
-
-        :raises: ValueError on a type mismatch.
-        """
-        if value is None:
-            return
-        if not isinstance(value, self.property_type):
-            raise ValueError('Required type: %s' % (self.property_type,))
-
-
-class _EnumProperty(_ConfigurationProperty):
-    """Pseudo-enumeration class.
-
-    :type name: str
-    :param name:  name of the property.
-    """
->>>>>>> ce8deaee
-
-
 def _item_to_row(iterator, resource):
     """Convert a JSON row to the native object.
 
