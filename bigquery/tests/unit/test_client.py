--- conflicted
+++ resolved
@@ -582,38 +582,6 @@
 
         got = client.create_table(table)
 
-<<<<<<< HEAD
-        self.assertEqual(len(conn._requested), 1)
-        req = conn._requested[0]
-        self.assertEqual(req['method'], 'POST')
-        self.assertEqual(req['path'], '/%s' % path)
-        sent = {
-            'tableReference': {
-                'projectId': self.PROJECT,
-                'datasetId': self.DS_ID,
-                'tableId': self.TABLE_ID,
-            },
-            'schema': {
-                'fields': [
-                    {
-                        'name': 'full_name',
-                        'type': 'STRING',
-                        'mode': 'REQUIRED',
-                        'description': None
-                    },
-                    {
-                        'name': 'age',
-                        'type': 'INTEGER',
-                        'mode': 'REQUIRED',
-                        'description': None
-                    },
-                ],
-            },
-            'view': {'query': query, 'useLegacySql': False},
-            'labels': {},
-        }
-        self.assertEqual(req['data'], sent)
-=======
         conn.api_request.assert_called_once_with(
             method='POST',
             path='/%s' % path,
@@ -629,18 +597,19 @@
                             'name': 'full_name',
                             'type': 'STRING',
                             'mode': 'REQUIRED',
+                            'description': None,
                         },
                         {
                             'name': 'age',
                             'type': 'INTEGER',
                             'mode': 'REQUIRED',
+                            'description': None,
                         },
                     ],
                 },
                 'view': {'query': query, 'useLegacySql': False},
                 'labels': {},
             })
->>>>>>> 00b61876
         self.assertEqual(got.table_id, self.TABLE_ID)
         self.assertEqual(got.project, self.PROJECT)
         self.assertEqual(got.dataset_id, self.DS_ID)
