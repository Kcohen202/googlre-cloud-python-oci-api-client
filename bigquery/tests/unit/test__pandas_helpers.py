# Copyright 2019 Google LLC
#
# Licensed under the Apache License, Version 2.0 (the "License");
# you may not use this file except in compliance with the License.
# You may obtain a copy of the License at
#
#     http://www.apache.org/licenses/LICENSE-2.0
#
# Unless required by applicable law or agreed to in writing, software
# distributed under the License is distributed on an "AS IS" BASIS,
# WITHOUT WARRANTIES OR CONDITIONS OF ANY KIND, either express or implied.
# See the License for the specific language governing permissions and
# limitations under the License.

import collections
import datetime
import decimal
import functools
import operator
import warnings

import mock

try:
    import pandas
    import pandas.api.types
    import pandas.testing
except ImportError:  # pragma: NO COVER
    pandas = None
try:
    import pyarrow
    import pyarrow.types
except ImportError:  # pragma: NO COVER
    pyarrow = None
import pytest
import pytz

from google import api_core
from google.cloud.bigquery import schema


@pytest.fixture
def module_under_test():
    from google.cloud.bigquery import _pandas_helpers

    return _pandas_helpers


def is_none(value):
    return value is None


def is_datetime(type_):
    # See: https://cloud.google.com/bigquery/docs/reference/standard-sql/data-types#datetime-type
    return all_(
        pyarrow.types.is_timestamp,
        lambda type_: type_.unit == "us",
        lambda type_: type_.tz is None,
    )(type_)


def is_numeric(type_):
    # See: https://cloud.google.com/bigquery/docs/reference/standard-sql/data-types#numeric-type
    return all_(
        pyarrow.types.is_decimal,
        lambda type_: type_.precision == 38,
        lambda type_: type_.scale == 9,
    )(type_)


def is_timestamp(type_):
    # See: https://cloud.google.com/bigquery/docs/reference/standard-sql/data-types#timestamp-type
    return all_(
        pyarrow.types.is_timestamp,
        lambda type_: type_.unit == "us",
        lambda type_: type_.tz == "UTC",
    )(type_)


def do_all(functions, value):
    return all((func(value) for func in functions))


def all_(*functions):
    return functools.partial(do_all, functions)


@pytest.mark.skipif(pyarrow is None, reason="Requires `pyarrow`")
def test_is_datetime():
    assert is_datetime(pyarrow.timestamp("us", tz=None))
    assert not is_datetime(pyarrow.timestamp("ms", tz=None))
    assert not is_datetime(pyarrow.timestamp("us", tz="UTC"))
    assert not is_datetime(pyarrow.string())


def test_do_all():
    assert do_all((lambda _: True, lambda _: True), None)
    assert not do_all((lambda _: True, lambda _: False), None)
    assert not do_all((lambda _: False,), None)


def test_all_():
    assert all_(lambda _: True, lambda _: True)(None)
    assert not all_(lambda _: True, lambda _: False)(None)


@pytest.mark.parametrize(
    "bq_type,bq_mode,is_correct_type",
    [
        ("STRING", "NULLABLE", pyarrow.types.is_string),
        ("STRING", None, pyarrow.types.is_string),
        ("string", "NULLABLE", pyarrow.types.is_string),
        ("StRiNg", "NULLABLE", pyarrow.types.is_string),
        ("BYTES", "NULLABLE", pyarrow.types.is_binary),
        ("INTEGER", "NULLABLE", pyarrow.types.is_int64),
        ("INT64", "NULLABLE", pyarrow.types.is_int64),
        ("FLOAT", "NULLABLE", pyarrow.types.is_float64),
        ("FLOAT64", "NULLABLE", pyarrow.types.is_float64),
        ("NUMERIC", "NULLABLE", is_numeric),
        ("BOOLEAN", "NULLABLE", pyarrow.types.is_boolean),
        ("BOOL", "NULLABLE", pyarrow.types.is_boolean),
        ("TIMESTAMP", "NULLABLE", is_timestamp),
        ("DATE", "NULLABLE", pyarrow.types.is_date32),
        ("TIME", "NULLABLE", pyarrow.types.is_time64),
        ("DATETIME", "NULLABLE", is_datetime),
        ("GEOGRAPHY", "NULLABLE", pyarrow.types.is_string),
        ("UNKNOWN_TYPE", "NULLABLE", is_none),
        # Use pyarrow.list_(item_type) for repeated (array) fields.
        (
            "STRING",
            "REPEATED",
            all_(
                pyarrow.types.is_list,
                lambda type_: pyarrow.types.is_string(type_.value_type),
            ),
        ),
        (
            "STRING",
            "repeated",
            all_(
                pyarrow.types.is_list,
                lambda type_: pyarrow.types.is_string(type_.value_type),
            ),
        ),
        (
            "STRING",
            "RePeAtEd",
            all_(
                pyarrow.types.is_list,
                lambda type_: pyarrow.types.is_string(type_.value_type),
            ),
        ),
        (
            "BYTES",
            "REPEATED",
            all_(
                pyarrow.types.is_list,
                lambda type_: pyarrow.types.is_binary(type_.value_type),
            ),
        ),
        (
            "INTEGER",
            "REPEATED",
            all_(
                pyarrow.types.is_list,
                lambda type_: pyarrow.types.is_int64(type_.value_type),
            ),
        ),
        (
            "INT64",
            "REPEATED",
            all_(
                pyarrow.types.is_list,
                lambda type_: pyarrow.types.is_int64(type_.value_type),
            ),
        ),
        (
            "FLOAT",
            "REPEATED",
            all_(
                pyarrow.types.is_list,
                lambda type_: pyarrow.types.is_float64(type_.value_type),
            ),
        ),
        (
            "FLOAT64",
            "REPEATED",
            all_(
                pyarrow.types.is_list,
                lambda type_: pyarrow.types.is_float64(type_.value_type),
            ),
        ),
        (
            "NUMERIC",
            "REPEATED",
            all_(pyarrow.types.is_list, lambda type_: is_numeric(type_.value_type)),
        ),
        (
            "BOOLEAN",
            "REPEATED",
            all_(
                pyarrow.types.is_list,
                lambda type_: pyarrow.types.is_boolean(type_.value_type),
            ),
        ),
        (
            "BOOL",
            "REPEATED",
            all_(
                pyarrow.types.is_list,
                lambda type_: pyarrow.types.is_boolean(type_.value_type),
            ),
        ),
        (
            "TIMESTAMP",
            "REPEATED",
            all_(pyarrow.types.is_list, lambda type_: is_timestamp(type_.value_type)),
        ),
        (
            "DATE",
            "REPEATED",
            all_(
                pyarrow.types.is_list,
                lambda type_: pyarrow.types.is_date32(type_.value_type),
            ),
        ),
        (
            "TIME",
            "REPEATED",
            all_(
                pyarrow.types.is_list,
                lambda type_: pyarrow.types.is_time64(type_.value_type),
            ),
        ),
        (
            "DATETIME",
            "REPEATED",
            all_(pyarrow.types.is_list, lambda type_: is_datetime(type_.value_type)),
        ),
        (
            "GEOGRAPHY",
            "REPEATED",
            all_(
                pyarrow.types.is_list,
                lambda type_: pyarrow.types.is_string(type_.value_type),
            ),
        ),
        ("RECORD", "REPEATED", is_none),
        ("UNKNOWN_TYPE", "REPEATED", is_none),
    ],
)
@pytest.mark.skipif(pyarrow is None, reason="Requires `pyarrow`")
def test_bq_to_arrow_data_type(module_under_test, bq_type, bq_mode, is_correct_type):
    field = schema.SchemaField("ignored_name", bq_type, mode=bq_mode)
    actual = module_under_test.bq_to_arrow_data_type(field)
    assert is_correct_type(actual)


@pytest.mark.parametrize("bq_type", ["RECORD", "record", "STRUCT", "struct"])
@pytest.mark.skipif(pyarrow is None, reason="Requires `pyarrow`")
def test_bq_to_arrow_data_type_w_struct(module_under_test, bq_type):
    fields = (
        schema.SchemaField("field01", "STRING"),
        schema.SchemaField("field02", "BYTES"),
        schema.SchemaField("field03", "INTEGER"),
        schema.SchemaField("field04", "INT64"),
        schema.SchemaField("field05", "FLOAT"),
        schema.SchemaField("field06", "FLOAT64"),
        schema.SchemaField("field07", "NUMERIC"),
        schema.SchemaField("field08", "BOOLEAN"),
        schema.SchemaField("field09", "BOOL"),
        schema.SchemaField("field10", "TIMESTAMP"),
        schema.SchemaField("field11", "DATE"),
        schema.SchemaField("field12", "TIME"),
        schema.SchemaField("field13", "DATETIME"),
        schema.SchemaField("field14", "GEOGRAPHY"),
    )
    field = schema.SchemaField("ignored_name", bq_type, mode="NULLABLE", fields=fields)
    actual = module_under_test.bq_to_arrow_data_type(field)
    expected = pyarrow.struct(
        (
            pyarrow.field("field01", pyarrow.string()),
            pyarrow.field("field02", pyarrow.binary()),
            pyarrow.field("field03", pyarrow.int64()),
            pyarrow.field("field04", pyarrow.int64()),
            pyarrow.field("field05", pyarrow.float64()),
            pyarrow.field("field06", pyarrow.float64()),
            pyarrow.field("field07", module_under_test.pyarrow_numeric()),
            pyarrow.field("field08", pyarrow.bool_()),
            pyarrow.field("field09", pyarrow.bool_()),
            pyarrow.field("field10", module_under_test.pyarrow_timestamp()),
            pyarrow.field("field11", pyarrow.date32()),
            pyarrow.field("field12", module_under_test.pyarrow_time()),
            pyarrow.field("field13", module_under_test.pyarrow_datetime()),
            pyarrow.field("field14", pyarrow.string()),
        )
    )
    assert pyarrow.types.is_struct(actual)
    assert actual.num_children == len(fields)
    assert actual.equals(expected)


@pytest.mark.parametrize("bq_type", ["RECORD", "record", "STRUCT", "struct"])
@pytest.mark.skipif(pyarrow is None, reason="Requires `pyarrow`")
def test_bq_to_arrow_data_type_w_array_struct(module_under_test, bq_type):
    fields = (
        schema.SchemaField("field01", "STRING"),
        schema.SchemaField("field02", "BYTES"),
        schema.SchemaField("field03", "INTEGER"),
        schema.SchemaField("field04", "INT64"),
        schema.SchemaField("field05", "FLOAT"),
        schema.SchemaField("field06", "FLOAT64"),
        schema.SchemaField("field07", "NUMERIC"),
        schema.SchemaField("field08", "BOOLEAN"),
        schema.SchemaField("field09", "BOOL"),
        schema.SchemaField("field10", "TIMESTAMP"),
        schema.SchemaField("field11", "DATE"),
        schema.SchemaField("field12", "TIME"),
        schema.SchemaField("field13", "DATETIME"),
        schema.SchemaField("field14", "GEOGRAPHY"),
    )
    field = schema.SchemaField("ignored_name", bq_type, mode="REPEATED", fields=fields)
    actual = module_under_test.bq_to_arrow_data_type(field)
    expected_value_type = pyarrow.struct(
        (
            pyarrow.field("field01", pyarrow.string()),
            pyarrow.field("field02", pyarrow.binary()),
            pyarrow.field("field03", pyarrow.int64()),
            pyarrow.field("field04", pyarrow.int64()),
            pyarrow.field("field05", pyarrow.float64()),
            pyarrow.field("field06", pyarrow.float64()),
            pyarrow.field("field07", module_under_test.pyarrow_numeric()),
            pyarrow.field("field08", pyarrow.bool_()),
            pyarrow.field("field09", pyarrow.bool_()),
            pyarrow.field("field10", module_under_test.pyarrow_timestamp()),
            pyarrow.field("field11", pyarrow.date32()),
            pyarrow.field("field12", module_under_test.pyarrow_time()),
            pyarrow.field("field13", module_under_test.pyarrow_datetime()),
            pyarrow.field("field14", pyarrow.string()),
        )
    )
    assert pyarrow.types.is_list(actual)
    assert pyarrow.types.is_struct(actual.value_type)
    assert actual.value_type.num_children == len(fields)
    assert actual.value_type.equals(expected_value_type)


@pytest.mark.skipif(pyarrow is None, reason="Requires `pyarrow`")
def test_bq_to_arrow_data_type_w_struct_unknown_subfield(module_under_test):
    fields = (
        schema.SchemaField("field1", "STRING"),
        schema.SchemaField("field2", "INTEGER"),
        # Don't know what to convert UNKNOWN_TYPE to, let type inference work,
        # instead.
        schema.SchemaField("field3", "UNKNOWN_TYPE"),
    )
    field = schema.SchemaField("ignored_name", "RECORD", mode="NULLABLE", fields=fields)

    with warnings.catch_warnings(record=True) as warned:
        actual = module_under_test.bq_to_arrow_data_type(field)

    assert actual is None
    assert len(warned) == 1
    warning = warned[0]
    assert "field3" in str(warning)


@pytest.mark.parametrize(
    "bq_type,rows",
    [
        ("STRING", ["abc", None, "def", None]),
        ("BYTES", [b"abc", None, b"def", None]),
        ("INTEGER", [123, None, 456, None]),
        ("INT64", [-9223372036854775808, None, 9223372036854775807, 123]),
        ("FLOAT", [1.25, None, 3.5, None]),
        (
            "NUMERIC",
            [
                decimal.Decimal("-99999999999999999999999999999.999999999"),
                None,
                decimal.Decimal("99999999999999999999999999999.999999999"),
                decimal.Decimal("999.123456789"),
            ],
        ),
        ("BOOLEAN", [True, None, False, None]),
        ("BOOL", [False, None, True, None]),
        # TODO: Once https://issues.apache.org/jira/browse/ARROW-5450 is
        # resolved, test with TIMESTAMP column. Conversion from pyarrow
        # TimestampArray to list of Python objects fails with OverflowError:
        # Python int too large to convert to C long.
        #
        # (
        #     "TIMESTAMP",
        #     [
        #         datetime.datetime(1, 1, 1, 0, 0, 0, tzinfo=pytz.utc),
        #         None,
        #         datetime.datetime(9999, 12, 31, 23, 59, 59, 999999, tzinfo=pytz.utc),
        #         datetime.datetime(1970, 1, 1, 0, 0, 0, tzinfo=pytz.utc),
        #     ],
        # ),
        (
            "DATE",
            [
                datetime.date(1, 1, 1),
                None,
                datetime.date(9999, 12, 31),
                datetime.date(1970, 1, 1),
            ],
        ),
        (
            "TIME",
            [
                datetime.time(0, 0, 0),
                None,
                datetime.time(23, 59, 59, 999999),
                datetime.time(12, 0, 0),
            ],
        ),
        # TODO: Once https://issues.apache.org/jira/browse/ARROW-5450 is
        # resolved, test with DATETIME column. Conversion from pyarrow
        # TimestampArray to list of Python objects fails with OverflowError:
        # Python int too large to convert to C long.
        #
        # (
        #     "DATETIME",
        #     [
        #         datetime.datetime(1, 1, 1, 0, 0, 0),
        #         None,
        #         datetime.datetime(9999, 12, 31, 23, 59, 59, 999999),
        #         datetime.datetime(1970, 1, 1, 0, 0, 0),
        #     ],
        # ),
        (
            "GEOGRAPHY",
            [
                "POINT(30 10)",
                None,
                "LINESTRING (30 10, 10 30, 40 40)",
                "POLYGON ((30 10, 40 40, 20 40, 10 20, 30 10))",
            ],
        ),
    ],
)
@pytest.mark.skipif(pandas is None, reason="Requires `pandas`")
@pytest.mark.skipif(pyarrow is None, reason="Requires `pyarrow`")
def test_bq_to_arrow_array_w_nullable_scalars(module_under_test, bq_type, rows):
    series = pandas.Series(rows, dtype="object")
    bq_field = schema.SchemaField("field_name", bq_type)
    arrow_array = module_under_test.bq_to_arrow_array(series, bq_field)
    roundtrip = arrow_array.to_pylist()
    assert rows == roundtrip


@pytest.mark.skipif(pandas is None, reason="Requires `pandas`")
@pytest.mark.skipif(pyarrow is None, reason="Requires `pyarrow`")
def test_bq_to_arrow_array_w_arrays(module_under_test):
    rows = [[1, 2, 3], [], [4, 5, 6]]
    series = pandas.Series(rows, dtype="object")
    bq_field = schema.SchemaField("field_name", "INTEGER", mode="REPEATED")
    arrow_array = module_under_test.bq_to_arrow_array(series, bq_field)
    roundtrip = arrow_array.to_pylist()
    assert rows == roundtrip


@pytest.mark.parametrize("bq_type", ["RECORD", "record", "STRUCT", "struct"])
@pytest.mark.skipif(pandas is None, reason="Requires `pandas`")
@pytest.mark.skipif(pyarrow is None, reason="Requires `pyarrow`")
def test_bq_to_arrow_array_w_structs(module_under_test, bq_type):
    rows = [
        {"int_col": 123, "string_col": "abc"},
        None,
        {"int_col": 456, "string_col": "def"},
    ]
    series = pandas.Series(rows, dtype="object")
    bq_field = schema.SchemaField(
        "field_name",
        bq_type,
        fields=(
            schema.SchemaField("int_col", "INTEGER"),
            schema.SchemaField("string_col", "STRING"),
        ),
    )
    arrow_array = module_under_test.bq_to_arrow_array(series, bq_field)
    roundtrip = arrow_array.to_pylist()
    assert rows == roundtrip


@pytest.mark.skipif(pandas is None, reason="Requires `pandas`")
@pytest.mark.skipif(pyarrow is None, reason="Requires `pyarrow`")
def test_bq_to_arrow_array_w_special_floats(module_under_test):
    bq_field = schema.SchemaField("field_name", "FLOAT64")
    rows = [float("-inf"), float("nan"), float("inf"), None]
    series = pandas.Series(rows, dtype="object")
    arrow_array = module_under_test.bq_to_arrow_array(series, bq_field)
    roundtrip = arrow_array.to_pylist()
    assert len(rows) == len(roundtrip)
    assert roundtrip[0] == float("-inf")
    # Since we are converting from pandas, NaN is treated as NULL in pyarrow
    # due to pandas conventions.
    # https://arrow.apache.org/docs/python/data.html#none-values-and-nan-handling
    assert roundtrip[1] is None
    assert roundtrip[2] == float("inf")
    assert roundtrip[3] is None


@pytest.mark.skipif(pyarrow is None, reason="Requires `pyarrow`")
def test_bq_to_arrow_schema_w_unknown_type(module_under_test):
    fields = (
        schema.SchemaField("field1", "STRING"),
        schema.SchemaField("field2", "INTEGER"),
        # Don't know what to convert UNKNOWN_TYPE to, let type inference work,
        # instead.
        schema.SchemaField("field3", "UNKNOWN_TYPE"),
    )
    actual = module_under_test.bq_to_arrow_schema(fields)
    assert actual is None


@pytest.mark.skipif(pandas is None, reason="Requires `pandas`")
def test_get_column_or_index_not_found(module_under_test):
    dataframe = pandas.DataFrame({"not_the_column_youre_looking_for": [1, 2, 3]})
    with pytest.raises(ValueError, match="col_is_missing"):
        module_under_test.get_column_or_index(dataframe, "col_is_missing")


@pytest.mark.skipif(pandas is None, reason="Requires `pandas`")
def test_get_column_or_index_with_multiindex_not_found(module_under_test):
    dataframe = pandas.DataFrame(
        {"column_name": [1, 2, 3, 4, 5, 6]},
        index=pandas.MultiIndex.from_tuples(
            [("a", 0), ("a", 1), ("b", 0), ("b", 1), ("c", 0), ("c", 1)]
        ),
    )
    with pytest.raises(ValueError, match="not_in_df"):
        module_under_test.get_column_or_index(dataframe, "not_in_df")


@pytest.mark.skipif(pandas is None, reason="Requires `pandas`")
def test_get_column_or_index_with_both_prefers_column(module_under_test):
    dataframe = pandas.DataFrame(
        {"some_name": [1, 2, 3]}, index=pandas.Index([0, 1, 2], name="some_name")
    )
    series = module_under_test.get_column_or_index(dataframe, "some_name")
    expected = pandas.Series([1, 2, 3], name="some_name")
    pandas.testing.assert_series_equal(series, expected)


@pytest.mark.skipif(pandas is None, reason="Requires `pandas`")
def test_get_column_or_index_with_column(module_under_test):
    dataframe = pandas.DataFrame({"column_name": [1, 2, 3], "other_column": [4, 5, 6]})
    series = module_under_test.get_column_or_index(dataframe, "column_name")
    expected = pandas.Series([1, 2, 3], name="column_name")
    pandas.testing.assert_series_equal(series, expected)


@pytest.mark.skipif(pandas is None, reason="Requires `pandas`")
def test_get_column_or_index_with_named_index(module_under_test):
    dataframe = pandas.DataFrame(
        {"column_name": [1, 2, 3]}, index=pandas.Index([4, 5, 6], name="index_name")
    )
    series = module_under_test.get_column_or_index(dataframe, "index_name")
    expected = pandas.Series([4, 5, 6], name="index_name")
    pandas.testing.assert_series_equal(series, expected)


@pytest.mark.skipif(pandas is None, reason="Requires `pandas`")
def test_get_column_or_index_with_datetimeindex(module_under_test):
    datetimes = [
        datetime.datetime(2000, 1, 2, 3, 4, 5, 101),
        datetime.datetime(2006, 7, 8, 9, 10, 11, 202),
        datetime.datetime(2012, 1, 14, 15, 16, 17, 303),
    ]
    dataframe = pandas.DataFrame(
        {"column_name": [1, 2, 3]},
        index=pandas.DatetimeIndex(datetimes, name="index_name"),
    )
    series = module_under_test.get_column_or_index(dataframe, "index_name")
    expected = pandas.Series(datetimes, name="index_name")
    pandas.testing.assert_series_equal(series, expected)


@pytest.mark.skipif(pandas is None, reason="Requires `pandas`")
def test_get_column_or_index_with_multiindex(module_under_test):
    dataframe = pandas.DataFrame(
        {"column_name": [1, 2, 3, 4, 5, 6]},
        index=pandas.MultiIndex.from_tuples(
            [("a", 0), ("a", 1), ("b", 0), ("b", 1), ("c", 0), ("c", 1)],
            names=["letters", "numbers"],
        ),
    )

    series = module_under_test.get_column_or_index(dataframe, "letters")
    expected = pandas.Series(["a", "a", "b", "b", "c", "c"], name="letters")
    pandas.testing.assert_series_equal(series, expected)

    series = module_under_test.get_column_or_index(dataframe, "numbers")
    expected = pandas.Series([0, 1, 0, 1, 0, 1], name="numbers")
    pandas.testing.assert_series_equal(series, expected)


@pytest.mark.skipif(pandas is None, reason="Requires `pandas`")
def test_list_columns_and_indexes_without_named_index(module_under_test):
    df_data = collections.OrderedDict(
        [
            ("a_series", [1, 2, 3, 4]),
            ("b_series", [0.1, 0.2, 0.3, 0.4]),
            ("c_series", ["a", "b", "c", "d"]),
        ]
    )
    dataframe = pandas.DataFrame(df_data)

    columns_and_indexes = module_under_test.list_columns_and_indexes(dataframe)
    expected = [
        ("a_series", pandas.api.types.pandas_dtype("int64")),
        ("b_series", pandas.api.types.pandas_dtype("float64")),
        ("c_series", pandas.api.types.pandas_dtype("object")),
    ]
    assert columns_and_indexes == expected


@pytest.mark.skipif(pandas is None, reason="Requires `pandas`")
def test_list_columns_and_indexes_with_named_index_same_as_column_name(
    module_under_test,
):
    df_data = collections.OrderedDict(
        [
            ("a_series", [1, 2, 3, 4]),
            ("b_series", [0.1, 0.2, 0.3, 0.4]),
            ("c_series", ["a", "b", "c", "d"]),
        ]
    )
    dataframe = pandas.DataFrame(
        df_data,
        # Use same name as an integer column but a different datatype so that
        # we can verify that the column is listed but the index isn't.
        index=pandas.Index([0.1, 0.2, 0.3, 0.4], name="a_series"),
    )

    columns_and_indexes = module_under_test.list_columns_and_indexes(dataframe)
    expected = [
        ("a_series", pandas.api.types.pandas_dtype("int64")),
        ("b_series", pandas.api.types.pandas_dtype("float64")),
        ("c_series", pandas.api.types.pandas_dtype("object")),
    ]
    assert columns_and_indexes == expected


@pytest.mark.skipif(pandas is None, reason="Requires `pandas`")
def test_list_columns_and_indexes_with_named_index(module_under_test):
    df_data = collections.OrderedDict(
        [
            ("a_series", [1, 2, 3, 4]),
            ("b_series", [0.1, 0.2, 0.3, 0.4]),
            ("c_series", ["a", "b", "c", "d"]),
        ]
    )
    dataframe = pandas.DataFrame(
        df_data, index=pandas.Index([4, 5, 6, 7], name="a_index")
    )

    columns_and_indexes = module_under_test.list_columns_and_indexes(dataframe)
    expected = [
        ("a_index", pandas.api.types.pandas_dtype("int64")),
        ("a_series", pandas.api.types.pandas_dtype("int64")),
        ("b_series", pandas.api.types.pandas_dtype("float64")),
        ("c_series", pandas.api.types.pandas_dtype("object")),
    ]
    assert columns_and_indexes == expected


@pytest.mark.skipif(pandas is None, reason="Requires `pandas`")
def test_list_columns_and_indexes_with_multiindex(module_under_test):
    df_data = collections.OrderedDict(
        [
            ("a_series", [1, 2, 3, 4]),
            ("b_series", [0.1, 0.2, 0.3, 0.4]),
            ("c_series", ["a", "b", "c", "d"]),
        ]
    )
    dataframe = pandas.DataFrame(
        df_data,
        index=pandas.MultiIndex.from_tuples(
            [(0, 0, 41), (0, 0, 42), (1, 0, 41), (1, 1, 41)],
            names=[
                "a_index",
                # Use same name as column, but different dtype so we can verify
                # the column type is included.
                "b_series",
                "c_index",
            ],
        ),
    )

    columns_and_indexes = module_under_test.list_columns_and_indexes(dataframe)
    expected = [
        ("a_index", pandas.api.types.pandas_dtype("int64")),
        ("c_index", pandas.api.types.pandas_dtype("int64")),
        ("a_series", pandas.api.types.pandas_dtype("int64")),
        ("b_series", pandas.api.types.pandas_dtype("float64")),
        ("c_series", pandas.api.types.pandas_dtype("object")),
    ]
    assert columns_and_indexes == expected


@pytest.mark.skipif(pandas is None, reason="Requires `pandas`")
def test_dataframe_to_bq_schema_dict_sequence(module_under_test):
    df_data = collections.OrderedDict(
        [
            ("str_column", [u"hello", u"world"]),
            ("int_column", [42, 8]),
            ("bool_column", [True, False]),
        ]
    )
    dataframe = pandas.DataFrame(df_data)

    dict_schema = [
        {"name": "str_column", "type": "STRING", "mode": "NULLABLE"},
        {"name": "bool_column", "type": "BOOL", "mode": "REQUIRED"},
    ]

    returned_schema = module_under_test.dataframe_to_bq_schema(dataframe, dict_schema)

    expected_schema = (
        schema.SchemaField("str_column", "STRING", "NULLABLE"),
        schema.SchemaField("int_column", "INTEGER", "NULLABLE"),
        schema.SchemaField("bool_column", "BOOL", "REQUIRED"),
    )
    assert returned_schema == expected_schema


@pytest.mark.skipif(pandas is None, reason="Requires `pandas`")
@pytest.mark.skipif(pyarrow is None, reason="Requires `pyarrow`")
def test_dataframe_to_arrow_with_multiindex(module_under_test):
    bq_schema = (
        schema.SchemaField("str_index", "STRING"),
        # int_index is intentionally omitted, to verify that it's okay to be
        # missing indexes from the schema.
        schema.SchemaField("dt_index", "DATETIME"),
        schema.SchemaField("int_col", "INTEGER"),
        schema.SchemaField("nullable_int_col", "INTEGER"),
        schema.SchemaField("str_col", "STRING"),
    )
    df_data = collections.OrderedDict(
        [
            ("int_col", [1, 2, 3, 4, 5, 6]),
            ("nullable_int_col", [6.0, float("nan"), 7.0, float("nan"), 8.0, 9.0]),
            ("str_col", ["apple", "banana", "cherry", "durian", "etrog", "fig"]),
        ]
    )
    df_index = pandas.MultiIndex.from_tuples(
        [
            ("a", 0, datetime.datetime(1999, 12, 31, 23, 59, 59, 999999)),
            ("a", 0, datetime.datetime(2000, 1, 1, 0, 0, 0)),
            ("a", 1, datetime.datetime(1999, 12, 31, 23, 59, 59, 999999)),
            ("b", 1, datetime.datetime(2000, 1, 1, 0, 0, 0)),
            ("b", 0, datetime.datetime(1999, 12, 31, 23, 59, 59, 999999)),
            ("b", 0, datetime.datetime(2000, 1, 1, 0, 0, 0)),
        ],
        names=["str_index", "int_index", "dt_index"],
    )
    dataframe = pandas.DataFrame(df_data, index=df_index)

    arrow_table = module_under_test.dataframe_to_arrow(dataframe, bq_schema)

    assert arrow_table.schema.names == [
        "str_index",
        "dt_index",
        "int_col",
        "nullable_int_col",
        "str_col",
    ]
    arrow_data = arrow_table.to_pydict()
    assert arrow_data["str_index"] == ["a", "a", "a", "b", "b", "b"]
    expected_dt_index = [
        pandas.Timestamp(dt)
        for dt in (
            datetime.datetime(1999, 12, 31, 23, 59, 59, 999999),
            datetime.datetime(2000, 1, 1, 0, 0, 0),
            datetime.datetime(1999, 12, 31, 23, 59, 59, 999999),
            datetime.datetime(2000, 1, 1, 0, 0, 0),
            datetime.datetime(1999, 12, 31, 23, 59, 59, 999999),
            datetime.datetime(2000, 1, 1, 0, 0, 0),
        )
    ]
    assert arrow_data["dt_index"] == expected_dt_index
    assert arrow_data["int_col"] == [1, 2, 3, 4, 5, 6]
    assert arrow_data["nullable_int_col"] == [6, None, 7, None, 8, 9]
    assert arrow_data["str_col"] == [
        "apple",
        "banana",
        "cherry",
        "durian",
        "etrog",
        "fig",
    ]


@pytest.mark.skipif(pandas is None, reason="Requires `pandas`")
@pytest.mark.skipif(pyarrow is None, reason="Requires `pyarrow`")
def test_dataframe_to_arrow_with_required_fields(module_under_test):
    bq_schema = (
        schema.SchemaField("field01", "STRING", mode="REQUIRED"),
        schema.SchemaField("field02", "BYTES", mode="REQUIRED"),
        schema.SchemaField("field03", "INTEGER", mode="REQUIRED"),
        schema.SchemaField("field04", "INT64", mode="REQUIRED"),
        schema.SchemaField("field05", "FLOAT", mode="REQUIRED"),
        schema.SchemaField("field06", "FLOAT64", mode="REQUIRED"),
        schema.SchemaField("field07", "NUMERIC", mode="REQUIRED"),
        schema.SchemaField("field08", "BOOLEAN", mode="REQUIRED"),
        schema.SchemaField("field09", "BOOL", mode="REQUIRED"),
        schema.SchemaField("field10", "TIMESTAMP", mode="REQUIRED"),
        schema.SchemaField("field11", "DATE", mode="REQUIRED"),
        schema.SchemaField("field12", "TIME", mode="REQUIRED"),
        schema.SchemaField("field13", "DATETIME", mode="REQUIRED"),
        schema.SchemaField("field14", "GEOGRAPHY", mode="REQUIRED"),
    )
    dataframe = pandas.DataFrame(
        {
            "field01": ["hello", "world"],
            "field02": [b"abd", b"efg"],
            "field03": [1, 2],
            "field04": [3, 4],
            "field05": [1.25, 9.75],
            "field06": [-1.75, -3.5],
            "field07": [decimal.Decimal("1.2345"), decimal.Decimal("6.7891")],
            "field08": [True, False],
            "field09": [False, True],
            "field10": [
                datetime.datetime(1970, 1, 1, 0, 0, 0, tzinfo=pytz.utc),
                datetime.datetime(2012, 12, 21, 9, 7, 42, tzinfo=pytz.utc),
            ],
            "field11": [datetime.date(9999, 12, 31), datetime.date(1970, 1, 1)],
            "field12": [datetime.time(23, 59, 59, 999999), datetime.time(12, 0, 0)],
            "field13": [
                datetime.datetime(1970, 1, 1, 0, 0, 0),
                datetime.datetime(2012, 12, 21, 9, 7, 42),
            ],
            "field14": [
                "POINT(30 10)",
                "POLYGON ((30 10, 40 40, 20 40, 10 20, 30 10))",
            ],
        }
    )

    arrow_table = module_under_test.dataframe_to_arrow(dataframe, bq_schema)
    arrow_schema = arrow_table.schema

    assert len(arrow_schema) == len(bq_schema)
    for arrow_field in arrow_schema:
        assert not arrow_field.nullable


@pytest.mark.skipif(pandas is None, reason="Requires `pandas`")
@pytest.mark.skipif(pyarrow is None, reason="Requires `pyarrow`")
def test_dataframe_to_arrow_with_unknown_type(module_under_test):
    bq_schema = (
        schema.SchemaField("field00", "UNKNOWN_TYPE"),
        schema.SchemaField("field01", "STRING"),
        schema.SchemaField("field02", "BYTES"),
        schema.SchemaField("field03", "INTEGER"),
    )
    dataframe = pandas.DataFrame(
        {
            "field00": ["whoami", "whatami"],
            "field01": ["hello", "world"],
            "field02": [b"abd", b"efg"],
            "field03": [1, 2],
        }
    )

    with warnings.catch_warnings(record=True) as warned:
        arrow_table = module_under_test.dataframe_to_arrow(dataframe, bq_schema)
    arrow_schema = arrow_table.schema

    assert len(warned) == 1
    warning = warned[0]
    assert "field00" in str(warning)

    assert len(arrow_schema) == len(bq_schema)
    assert arrow_schema[0].name == "field00"
    assert arrow_schema[1].name == "field01"
    assert arrow_schema[2].name == "field02"
    assert arrow_schema[3].name == "field03"


@pytest.mark.skipif(pandas is None, reason="Requires `pandas`")
@pytest.mark.skipif(pyarrow is None, reason="Requires `pyarrow`")
def test_dataframe_to_arrow_dict_sequence_schema(module_under_test):
    dict_schema = [
        {"name": "field01", "type": "STRING", "mode": "REQUIRED"},
        {"name": "field02", "type": "BOOL", "mode": "NULLABLE"},
    ]

    dataframe = pandas.DataFrame(
        {"field01": [u"hello", u"world"], "field02": [True, False]}
    )

    arrow_table = module_under_test.dataframe_to_arrow(dataframe, dict_schema)
    arrow_schema = arrow_table.schema

    expected_fields = [
        pyarrow.field("field01", "string", nullable=False),
        pyarrow.field("field02", "bool", nullable=True),
    ]
    assert list(arrow_schema) == expected_fields


@pytest.mark.skipif(pandas is None, reason="Requires `pandas`")
def test_dataframe_to_parquet_without_pyarrow(module_under_test, monkeypatch):
    monkeypatch.setattr(module_under_test, "pyarrow", None)
    with pytest.raises(ValueError) as exc_context:
        module_under_test.dataframe_to_parquet(pandas.DataFrame(), (), None)
    assert "pyarrow is required" in str(exc_context.value)


@pytest.mark.skipif(pandas is None, reason="Requires `pandas`")
@pytest.mark.skipif(pyarrow is None, reason="Requires `pyarrow`")
def test_dataframe_to_parquet_w_extra_fields(module_under_test, monkeypatch):
    with pytest.raises(ValueError) as exc_context:
        module_under_test.dataframe_to_parquet(
            pandas.DataFrame(), (schema.SchemaField("not_in_df", "STRING"),), None
        )
    message = str(exc_context.value)
    assert "bq_schema contains fields not present in dataframe" in message
    assert "not_in_df" in message


@pytest.mark.skipif(pandas is None, reason="Requires `pandas`")
@pytest.mark.skipif(pyarrow is None, reason="Requires `pyarrow`")
def test_dataframe_to_parquet_w_missing_fields(module_under_test, monkeypatch):
    with pytest.raises(ValueError) as exc_context:
        module_under_test.dataframe_to_parquet(
            pandas.DataFrame({"not_in_bq": [1, 2, 3]}), (), None
        )
    message = str(exc_context.value)
    assert "bq_schema is missing fields from dataframe" in message
    assert "not_in_bq" in message


@pytest.mark.skipif(pandas is None, reason="Requires `pandas`")
@pytest.mark.skipif(pyarrow is None, reason="Requires `pyarrow`")
def test_dataframe_to_parquet_compression_method(module_under_test):
    bq_schema = (schema.SchemaField("field00", "STRING"),)
    dataframe = pandas.DataFrame({"field00": ["foo", "bar"]})

    write_table_patch = mock.patch.object(
        module_under_test.pyarrow.parquet, "write_table", autospec=True
    )

    with write_table_patch as fake_write_table:
        module_under_test.dataframe_to_parquet(
            dataframe, bq_schema, None, parquet_compression="ZSTD"
        )

    call_args = fake_write_table.call_args
    assert call_args is not None
    assert call_args.kwargs.get("compression") == "ZSTD"


@pytest.mark.skipif(pandas is None, reason="Requires `pandas`")
<<<<<<< HEAD
def test_dataframe_to_bq_schema_fallback_needed_wo_pyarrow(module_under_test):
    dataframe = pandas.DataFrame(
        data=[
            {"id": 10, "status": u"FOO", "execution_date": datetime.date(2019, 5, 10)},
            {"id": 20, "status": u"BAR", "created_at": datetime.date(2018, 9, 12)},
        ]
    )

    no_pyarrow_patch = mock.patch(module_under_test.__name__ + ".pyarrow", None)

    with no_pyarrow_patch, warnings.catch_warnings(record=True) as warned:
        detected_schema = module_under_test.dataframe_to_bq_schema(
            dataframe, bq_schema=[]
        )

    assert detected_schema is None

    # a warning should also be issued
    expected_warnings = [
        warning for warning in warned if "could not determine" in str(warning).lower()
    ]
    assert len(expected_warnings) == 1
    msg = str(expected_warnings[0])
    assert "execution_date" in msg and "created_at" in msg


@pytest.mark.skipif(pandas is None, reason="Requires `pandas`")
@pytest.mark.skipif(pyarrow is None, reason="Requires `pyarrow`")
def test_dataframe_to_bq_schema_fallback_needed_w_pyarrow(module_under_test):
    dataframe = pandas.DataFrame(
        data=[
            {"id": 10, "status": u"FOO", "created_at": datetime.date(2019, 5, 10)},
            {"id": 20, "status": u"BAR", "created_at": datetime.date(2018, 9, 12)},
        ]
    )

    with warnings.catch_warnings(record=True) as warned:
        detected_schema = module_under_test.dataframe_to_bq_schema(
            dataframe, bq_schema=[]
        )

    expected_schema = (
        schema.SchemaField("id", "INTEGER", mode="NULLABLE"),
        schema.SchemaField("status", "STRING", mode="NULLABLE"),
        schema.SchemaField("created_at", "DATE", mode="NULLABLE"),
    )
    by_name = operator.attrgetter("name")
    assert sorted(detected_schema, key=by_name) == sorted(expected_schema, key=by_name)

    # there should be no relevant warnings
    unwanted_warnings = [
        warning for warning in warned if "could not determine" in str(warning).lower()
    ]
    assert not unwanted_warnings


@pytest.mark.skipif(pandas is None, reason="Requires `pandas`")
@pytest.mark.skipif(pyarrow is None, reason="Requires `pyarrow`")
def test_dataframe_to_bq_schema_pyarrow_fallback_fails(module_under_test):
    dataframe = pandas.DataFrame(
        data=[
            {"struct_field": {"one": 2}, "status": u"FOO"},
            {"struct_field": {"two": u"222"}, "status": u"BAR"},
        ]
    )

    with warnings.catch_warnings(record=True) as warned:
        detected_schema = module_under_test.dataframe_to_bq_schema(
            dataframe, bq_schema=[]
        )

    assert detected_schema is None

    # a warning should also be issued
    expected_warnings = [
        warning for warning in warned if "could not determine" in str(warning).lower()
    ]
    assert len(expected_warnings) == 1
    assert "struct_field" in str(expected_warnings[0])


@pytest.mark.skipif(pandas is None, reason="Requires `pandas`")
@pytest.mark.skipif(pyarrow is None, reason="Requires `pyarrow`")
def test_augment_schema_type_detection_succeeds(module_under_test):
    dataframe = pandas.DataFrame(
        data=[
            {
                "bool_field": False,
                "int_field": 123,
                "float_field": 3.141592,
                "time_field": datetime.time(17, 59, 47),
                "timestamp_field": datetime.datetime(2005, 5, 31, 14, 25, 55),
                "date_field": datetime.date(2005, 5, 31),
                "bytes_field": b"some bytes",
                "string_field": u"some characters",
                "numeric_field": decimal.Decimal("123.456"),
            }
        ]
    )

    # NOTE: In Pandas dataframe, the dtype of Python's datetime instances is
    # set to "datetime64[ns]", and pyarrow converts that to pyarrow.TimestampArray.
    # We thus cannot expect to get a DATETIME date when converting back to the
    # BigQuery type.

    current_schema = (
        schema.SchemaField("bool_field", field_type=None, mode="NULLABLE"),
        schema.SchemaField("int_field", field_type=None, mode="NULLABLE"),
        schema.SchemaField("float_field", field_type=None, mode="NULLABLE"),
        schema.SchemaField("time_field", field_type=None, mode="NULLABLE"),
        schema.SchemaField("timestamp_field", field_type=None, mode="NULLABLE"),
        schema.SchemaField("date_field", field_type=None, mode="NULLABLE"),
        schema.SchemaField("bytes_field", field_type=None, mode="NULLABLE"),
        schema.SchemaField("string_field", field_type=None, mode="NULLABLE"),
        schema.SchemaField("numeric_field", field_type=None, mode="NULLABLE"),
    )

    with warnings.catch_warnings(record=True) as warned:
        augmented_schema = module_under_test.augment_schema(dataframe, current_schema)

    # there should be no relevant warnings
    unwanted_warnings = [
        warning for warning in warned if "Pyarrow could not" in str(warning)
    ]
    assert not unwanted_warnings

    # the augmented schema must match the expected
    expected_schema = (
        schema.SchemaField("bool_field", field_type="BOOL", mode="NULLABLE"),
        schema.SchemaField("int_field", field_type="INT64", mode="NULLABLE"),
        schema.SchemaField("float_field", field_type="FLOAT64", mode="NULLABLE"),
        schema.SchemaField("time_field", field_type="TIME", mode="NULLABLE"),
        schema.SchemaField("timestamp_field", field_type="TIMESTAMP", mode="NULLABLE"),
        schema.SchemaField("date_field", field_type="DATE", mode="NULLABLE"),
        schema.SchemaField("bytes_field", field_type="BYTES", mode="NULLABLE"),
        schema.SchemaField("string_field", field_type="STRING", mode="NULLABLE"),
        schema.SchemaField("numeric_field", field_type="NUMERIC", mode="NULLABLE"),
    )
    by_name = operator.attrgetter("name")
    assert sorted(augmented_schema, key=by_name) == sorted(expected_schema, key=by_name)


@pytest.mark.skipif(pandas is None, reason="Requires `pandas`")
@pytest.mark.skipif(pyarrow is None, reason="Requires `pyarrow`")
def test_augment_schema_type_detection_fails(module_under_test):
    dataframe = pandas.DataFrame(
        data=[
            {
                "status": u"FOO",
                "struct_field": {"one": 1},
                "struct_field_2": {"foo": u"123"},
            },
            {
                "status": u"BAR",
                "struct_field": {"two": u"111"},
                "struct_field_2": {"bar": 27},
            },
        ]
    )
    current_schema = [
        schema.SchemaField("status", field_type="STRING", mode="NULLABLE"),
        schema.SchemaField("struct_field", field_type=None, mode="NULLABLE"),
        schema.SchemaField("struct_field_2", field_type=None, mode="NULLABLE"),
    ]

    with warnings.catch_warnings(record=True) as warned:
        augmented_schema = module_under_test.augment_schema(dataframe, current_schema)

    assert augmented_schema is None

    expected_warnings = [
        warning for warning in warned if "could not determine" in str(warning)
    ]
    assert len(expected_warnings) == 1
    warning_msg = str(expected_warnings[0])
    assert "pyarrow" in warning_msg.lower()
    assert "struct_field" in warning_msg and "struct_field_2" in warning_msg
=======
@pytest.mark.skipif(pyarrow is None, reason="Requires `pyarrow`")
def test_dataframe_to_parquet_dict_sequence_schema(module_under_test):
    dict_schema = [
        {"name": "field01", "type": "STRING", "mode": "REQUIRED"},
        {"name": "field02", "type": "BOOL", "mode": "NULLABLE"},
    ]

    dataframe = pandas.DataFrame(
        {"field01": [u"hello", u"world"], "field02": [True, False]}
    )

    write_table_patch = mock.patch.object(
        module_under_test.pyarrow.parquet, "write_table", autospec=True
    )
    to_arrow_patch = mock.patch.object(
        module_under_test, "dataframe_to_arrow", autospec=True
    )

    with write_table_patch, to_arrow_patch as fake_to_arrow:
        module_under_test.dataframe_to_parquet(dataframe, dict_schema, None)

    expected_schema_arg = [
        schema.SchemaField("field01", "STRING", mode="REQUIRED"),
        schema.SchemaField("field02", "BOOL", mode="NULLABLE"),
    ]
    schema_arg = fake_to_arrow.call_args.args[1]
    assert schema_arg == expected_schema_arg
>>>>>>> 89eaedb4


@pytest.mark.skipif(pyarrow is None, reason="Requires `pyarrow`")
def test_download_arrow_tabledata_list_unknown_field_type(module_under_test):
    fake_page = api_core.page_iterator.Page(
        parent=mock.Mock(),
        items=[{"page_data": "foo"}],
        item_to_value=api_core.page_iterator._item_to_value_identity,
    )
    fake_page._columns = [[1, 10, 100], [2.2, 22.22, 222.222]]
    pages = [fake_page]

    bq_schema = [
        schema.SchemaField("population_size", "INTEGER"),
        schema.SchemaField("alien_field", "ALIEN_FLOAT_TYPE"),
    ]

    results_gen = module_under_test.download_arrow_tabledata_list(pages, bq_schema)

    with warnings.catch_warnings(record=True) as warned:
        result = next(results_gen)

    unwanted_warnings = [
        warning
        for warning in warned
        if "please pass schema= explicitly" in str(warning).lower()
    ]
    assert not unwanted_warnings

    assert len(result.columns) == 2
    col = result.columns[0]
    assert type(col) is pyarrow.lib.Int64Array
    assert list(col) == [1, 10, 100]
    col = result.columns[1]
    assert type(col) is pyarrow.lib.DoubleArray
    assert list(col) == [2.2, 22.22, 222.222]


@pytest.mark.skipif(pyarrow is None, reason="Requires `pyarrow`")
def test_download_arrow_tabledata_list_known_field_type(module_under_test):
    fake_page = api_core.page_iterator.Page(
        parent=mock.Mock(),
        items=[{"page_data": "foo"}],
        item_to_value=api_core.page_iterator._item_to_value_identity,
    )
    fake_page._columns = [[1, 10, 100], ["2.2", "22.22", "222.222"]]
    pages = [fake_page]

    bq_schema = [
        schema.SchemaField("population_size", "INTEGER"),
        schema.SchemaField("non_alien_field", "STRING"),
    ]

    results_gen = module_under_test.download_arrow_tabledata_list(pages, bq_schema)
    with warnings.catch_warnings(record=True) as warned:
        result = next(results_gen)

    unwanted_warnings = [
        warning
        for warning in warned
        if "please pass schema= explicitly" in str(warning).lower()
    ]
    assert not unwanted_warnings

    assert len(result.columns) == 2
    col = result.columns[0]
    assert type(col) is pyarrow.lib.Int64Array
    assert list(col) == [1, 10, 100]
    col = result.columns[1]
    assert type(col) is pyarrow.lib.StringArray
    assert list(col) == ["2.2", "22.22", "222.222"]


@pytest.mark.skipif(pyarrow is None, reason="Requires `pyarrow`")
def test_download_arrow_tabledata_list_dict_sequence_schema(module_under_test):
    fake_page = api_core.page_iterator.Page(
        parent=mock.Mock(),
        items=[{"page_data": "foo"}],
        item_to_value=api_core.page_iterator._item_to_value_identity,
    )
    fake_page._columns = [[1, 10, 100], ["2.2", "22.22", "222.222"]]
    pages = [fake_page]

    dict_schema = [
        {"name": "population_size", "type": "INTEGER", "mode": "NULLABLE"},
        {"name": "non_alien_field", "type": "STRING", "mode": "NULLABLE"},
    ]

    results_gen = module_under_test.download_arrow_tabledata_list(pages, dict_schema)
    result = next(results_gen)

    assert len(result.columns) == 2
    col = result.columns[0]
    assert type(col) is pyarrow.lib.Int64Array
    assert list(col) == [1, 10, 100]
    col = result.columns[1]
    assert type(col) is pyarrow.lib.StringArray
    assert list(col) == ["2.2", "22.22", "222.222"]


@pytest.mark.skipif(pandas is None, reason="Requires `pandas`")
@pytest.mark.skipif(pyarrow is None, reason="Requires `pyarrow`")
def test_download_dataframe_tabledata_list_dict_sequence_schema(module_under_test):
    fake_page = api_core.page_iterator.Page(
        parent=mock.Mock(),
        items=[{"page_data": "foo"}],
        item_to_value=api_core.page_iterator._item_to_value_identity,
    )
    fake_page._columns = [[1, 10, 100], ["2.2", "22.22", "222.222"]]
    pages = [fake_page]

    dict_schema = [
        {"name": "population_size", "type": "INTEGER", "mode": "NULLABLE"},
        {"name": "non_alien_field", "type": "STRING", "mode": "NULLABLE"},
    ]

    results_gen = module_under_test.download_dataframe_tabledata_list(
        pages, dict_schema, dtypes={}
    )
    result = next(results_gen)

    expected_result = pandas.DataFrame(
        collections.OrderedDict(
            [
                ("population_size", [1, 10, 100]),
                ("non_alien_field", ["2.2", "22.22", "222.222"]),
            ]
        )
    )
    assert result.equals(expected_result)<|MERGE_RESOLUTION|>--- conflicted
+++ resolved
@@ -958,7 +958,6 @@
 
 
 @pytest.mark.skipif(pandas is None, reason="Requires `pandas`")
-<<<<<<< HEAD
 def test_dataframe_to_bq_schema_fallback_needed_wo_pyarrow(module_under_test):
     dataframe = pandas.DataFrame(
         data=[
@@ -1136,7 +1135,8 @@
     warning_msg = str(expected_warnings[0])
     assert "pyarrow" in warning_msg.lower()
     assert "struct_field" in warning_msg and "struct_field_2" in warning_msg
-=======
+
+
 @pytest.mark.skipif(pyarrow is None, reason="Requires `pyarrow`")
 def test_dataframe_to_parquet_dict_sequence_schema(module_under_test):
     dict_schema = [
@@ -1164,7 +1164,6 @@
     ]
     schema_arg = fake_to_arrow.call_args.args[1]
     assert schema_arg == expected_schema_arg
->>>>>>> 89eaedb4
 
 
 @pytest.mark.skipif(pyarrow is None, reason="Requires `pyarrow`")
