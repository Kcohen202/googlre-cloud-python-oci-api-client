--- conflicted
+++ resolved
@@ -928,7 +928,6 @@
         with self.assertRaises(ValueError):
             table._build_resource(["bad"])
 
-<<<<<<< HEAD
     def test_range_partitioning(self):
         from google.cloud.bigquery.table import RangePartitioning
         from google.cloud.bigquery.table import PartitionRange
@@ -951,7 +950,7 @@
         object_under_test = self._make_one("proj.dset.tbl")
         with pytest.raises(ValueError, match="RangePartitioning"):
             object_under_test.range_partitioning = object()
-=======
+
     def test_require_partitioning_filter(self):
         table = self._make_one("proj.dset.tbl")
         assert table.require_partition_filter is None
@@ -962,7 +961,6 @@
         assert not table.require_partition_filter
         table.require_partition_filter = None
         assert table.require_partition_filter is None
->>>>>>> 2fdd6e62
 
     def test_time_partitioning_getter(self):
         from google.cloud.bigquery.table import TimePartitioning
